name: Run Agent Eval

on:
  schedule:
    # Hourly
    - cron: "0 * * * *"
    # Daily at 8 AM UTC
    - cron: "0 8 * * *"
  push:
    branches:
      - main
      - "v[0-9]+.[0-9]+.x"
    tags:
      - "v*"

  pull_request:
    branches:
      - "**"
  workflow_dispatch:

concurrency:
  # Allow only one workflow per any non-`main` branch.
  group: ${{ github.workflow }}-${{ github.ref_name }}-${{ github.ref_name == 'main' && github.sha || 'anysha' }}
  cancel-in-progress: true

env:
  CARGO_TERM_COLOR: always
  CARGO_INCREMENTAL: 0
  RUST_BACKTRACE: 1
  ANTHROPIC_API_KEY: ${{ secrets.ANTHROPIC_API_KEY }}
  ZED_CLIENT_CHECKSUM_SEED: ${{ secrets.ZED_CLIENT_CHECKSUM_SEED }}
  ZED_EVAL_TELEMETRY: 1

jobs:
  run_eval:
    timeout-minutes: 60
    name: Run Agent Eval - ${{ matrix.exercise }}
    if: github.repository_owner == 'zed-industries'
    runs-on:
      - buildjet-16vcpu-ubuntu-2204
    strategy:
      fail-fast: false
      matrix:
        exercise:
          - add_arp_protocol_support
          - buffer_string_input_support
          - exif_rotation_support
          - find_and_replace_diff_card
          - libdevice_symbol_reexport
          - lhs_join_update_callbacks
          - metal_i64_support
          - metrics_data_size_updates
          - replace_hold_with_drain_on_exit
          - restore_version_api_support
          - time_detail_merge_update
          - tool_response_handling
          - virtio_block_request_refactor
    steps:
      - name: Add Rust to the PATH
        run: echo "$HOME/.cargo/bin" >> $GITHUB_PATH

      - name: Checkout repo
        uses: actions/checkout@11bd71901bbe5b1630ceea73d27597364c9af683 # v4
        with:
          clean: false

      - name: Cache dependencies
        uses: swatinem/rust-cache@9d47c6ad4b02e050fd481d890b2ea34778fd09d6 # v2
        with:
          save-if: ${{ github.ref == 'refs/heads/main' }}
          cache-provider: "buildjet"

      - name: Install Linux dependencies
        run: ./script/linux

      - name: Configure CI
        run: |
          mkdir -p ./../.cargo
          cp ./.cargo/ci-config.toml ./../.cargo/config.toml

      - name: Run eval
<<<<<<< HEAD
        run: |
          # Set cohort ID based on trigger type
          if [[ "${{ github.event_name }}" == "schedule" ]]; then
            # Check if it's 8 AM UTC
            CURRENT_HOUR=$(date -u +%H)
            if [[ "$CURRENT_HOUR" == "08" ]]; then
              # Daily run at 8 AM UTC
              COHORT_ID="daily${{ github.run_id }}"
            else
              # Hourly run
              COHORT_ID="hourly${{ github.run_id }}"
            fi
          else
            # CI run from push, pull request, or manual workflow dispatch
            COHORT_ID="ci${{ github.run_id }}"
          fi
          
          echo "Using cohort ID: $COHORT_ID"
          cargo run --package=eval -- --cohort-id "$COHORT_ID" ${{ matrix.exercise }}
=======
        run: cargo run --package=eval
>>>>>>> e18efcb8

      # Even the Linux runner is not stateful, in theory there is no need to do this cleanup.
      # But, to avoid potential issues in the future if we choose to use a stateful Linux runner and forget to add code
      # to clean up the config file, I’ve included the cleanup code here as a precaution.
      # While it’s not strictly necessary at this moment, I believe it’s better to err on the side of caution.
      - name: Clean CI config file
        if: always()
        run: rm -rf ./../.cargo<|MERGE_RESOLUTION|>--- conflicted
+++ resolved
@@ -79,7 +79,6 @@
           cp ./.cargo/ci-config.toml ./../.cargo/config.toml
 
       - name: Run eval
-<<<<<<< HEAD
         run: |
           # Set cohort ID based on trigger type
           if [[ "${{ github.event_name }}" == "schedule" ]]; then
@@ -99,9 +98,6 @@
           
           echo "Using cohort ID: $COHORT_ID"
           cargo run --package=eval -- --cohort-id "$COHORT_ID" ${{ matrix.exercise }}
-=======
-        run: cargo run --package=eval
->>>>>>> e18efcb8
 
       # Even the Linux runner is not stateful, in theory there is no need to do this cleanup.
       # But, to avoid potential issues in the future if we choose to use a stateful Linux runner and forget to add code
