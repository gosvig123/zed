use crate::transport::{Events, Payload, Response, Transport};
use anyhow::{anyhow, Context, Result};

use dap_types::{
    requests::{
        Attach, ConfigurationDone, Continue, Disconnect, Initialize, Launch, Next, Pause, Request,
        Restart, RunInTerminal, SetBreakpoints, StartDebugging, StepBack, StepIn, StepOut,
    },
    AttachRequestArguments, ConfigurationDoneArguments, ContinueArguments, ContinueResponse,
    DisconnectArguments, InitializeRequestArgumentsPathFormat, LaunchRequestArguments,
    NextArguments, PauseArguments, RestartArguments, RunInTerminalRequestArguments,
    RunInTerminalResponse, Scope, SetBreakpointsArguments, SetBreakpointsResponse, Source,
    SourceBreakpoint, StackFrame, StartDebuggingRequestArguments, StepBackArguments,
    StepInArguments, StepOutArguments, SteppingGranularity, Variable,
};
use futures::{AsyncBufRead, AsyncReadExt, AsyncWrite};
use gpui::{AppContext, AsyncAppContext};
use language::Buffer;
use parking_lot::{Mutex, MutexGuard};
use serde_json::Value;
use smol::{
    channel::{bounded, unbounded, Receiver, Sender},
    io::BufReader,
    net::{TcpListener, TcpStream},
    process::{self, Child},
};
use std::{
    collections::HashMap,
    net::{Ipv4Addr, SocketAddrV4},
    path::PathBuf,
    process::Stdio,
    sync::{
        atomic::{AtomicU64, Ordering},
        Arc,
    },
    time::Duration,
};
use task::{DebugAdapterConfig, DebugConnectionType, DebugRequestType, TCPHost};
use text::Point;
use util::ResultExt;

#[derive(Copy, Clone, Default, Debug, PartialEq, Eq, PartialOrd, Ord, Hash)]
pub enum ThreadStatus {
    #[default]
    Running,
    Stopped,
    Exited,
    Ended,
}

#[derive(Copy, Clone, Debug, PartialEq, Eq, PartialOrd, Ord, Hash)]
#[repr(transparent)]
pub struct DebugAdapterClientId(pub usize);

#[derive(Debug, Default, Clone)]
pub struct ThreadState {
    pub status: ThreadStatus,
    pub stack_frames: Vec<StackFrame>,
    pub scopes: HashMap<u64, Vec<Scope>>, // stack_frame_id -> scopes
    pub variables: HashMap<u64, Vec<Variable>>, // scope.variable_reference -> variables
    pub current_stack_frame_id: Option<u64>,
}

pub struct DebugAdapterClient {
    id: DebugAdapterClientId,
    _process: Option<Child>,
    server_tx: Sender<Payload>,
    sequence_count: AtomicU64,
    capabilities: Arc<Mutex<Option<dap_types::Capabilities>>>,
    config: DebugAdapterConfig,
    thread_states: Arc<Mutex<HashMap<u64, ThreadState>>>, // thread_id -> thread_state
    sub_client: Arc<Mutex<Option<Arc<Self>>>>,
}

impl DebugAdapterClient {
    /// Creates & returns a new debug adapter client
    ///
    /// # Parameters
    /// - `id`: The id that [`Project`](project::Project) uses to keep track of specific clients
    /// - `config`: The adapter specific configurations from debugger task that is starting
    /// - `command`: The command that starts the debugger
    /// - `args`: Arguments of the command that starts the debugger
    /// - `project_path`: The absolute path of the project that is being debugged
    /// - `cx`: The context that the new client belongs too
    pub async fn new<F>(
        id: DebugAdapterClientId,
        config: DebugAdapterConfig,
        command: &str,
        args: Vec<&str>,
        project_path: PathBuf,
        event_handler: F,
        cx: &mut AsyncAppContext,
    ) -> Result<Arc<Self>>
    where
        F: FnMut(Events, &mut AppContext) + 'static + Send + Sync + Clone,
    {
        match config.connection.clone() {
            DebugConnectionType::TCP(host) => {
                Self::create_tcp_client(
                    id,
                    config,
                    host,
                    command,
                    args,
                    project_path,
                    event_handler,
                    cx,
                )
                .await
            }
            DebugConnectionType::STDIO => {
                Self::create_stdio_client(
                    id,
                    config,
                    command,
                    args,
                    project_path,
                    event_handler,
                    cx,
                )
                .await
            }
        }
    }

    /// Creates a debug client that connects to an adapter through tcp
    ///
    /// TCP clients don't have an error communication stream with an adapter
    ///
    /// # Parameters
    /// - `id`: The id that [`Project`](project::Project) uses to keep track of specific clients
    /// - `config`: The adapter specific configurations from debugger task that is starting
    /// - `command`: The command that starts the debugger
    /// - `args`: Arguments of the command that starts the debugger
    /// - `project_path`: The absolute path of the project that is being debugged
    /// - `cx`: The context that the new client belongs too
    #[allow(clippy::too_many_arguments)]
    async fn create_tcp_client<F>(
        id: DebugAdapterClientId,
        config: DebugAdapterConfig,
        host: TCPHost,
        command: &str,
        args: Vec<&str>,
        project_path: PathBuf,
        event_handler: F,
        cx: &mut AsyncAppContext,
    ) -> Result<Arc<Self>>
    where
        F: FnMut(Events, &mut AppContext) + 'static + Send + Sync + Clone,
    {
        let mut port = host.port;
        if port.is_none() {
            port = Self::get_port().await;
        }

        let mut command = process::Command::new(command);
        command
            .current_dir(project_path)
            .args(args)
            .stdin(Stdio::null())
            .stdout(Stdio::null())
            .stderr(Stdio::null())
            .kill_on_drop(true);

        let process = command
            .spawn()
            .with_context(|| "failed to start debug adapter.")?;

        if let Some(delay) = host.delay {
            // some debug adapters need some time to start the TCP server
            // so we have to wait few milliseconds before we can connect to it
            cx.background_executor()
                .timer(Duration::from_millis(delay))
                .await;
        }

        let address = SocketAddrV4::new(
            host.host.unwrap_or_else(|| Ipv4Addr::new(127, 0, 0, 1)),
            port.unwrap(),
        );

        let (rx, tx) = TcpStream::connect(address).await?.split();

        Self::handle_transport(
            id,
            config,
            Box::new(BufReader::new(rx)),
            Box::new(tx),
            None,
            Some(process),
            event_handler,
            cx,
        )
    }

    /// Get an open port to use with the tcp client when not supplied by debug config
    async fn get_port() -> Option<u16> {
        Some(
            TcpListener::bind(SocketAddrV4::new(Ipv4Addr::new(127, 0, 0, 1), 0))
                .await
                .ok()?
                .local_addr()
                .ok()?
                .port(),
        )
    }

    /// Creates a debug client that connects to an adapter through std input/output
    ///
    /// # Parameters
    /// - `id`: The id that [`Project`](project::Project) uses to keep track of specific clients
    /// - `config`: The adapter specific configurations from debugger task that is starting
    /// - `command`: The command that starts the debugger
    /// - `args`: Arguments of the command that starts the debugger
    /// - `project_path`: The absolute path of the project that is being debugged
    /// - `cx`: The context that the new client belongs too
    async fn create_stdio_client<F>(
        id: DebugAdapterClientId,
        config: DebugAdapterConfig,
        command: &str,
        args: Vec<&str>,
        project_path: PathBuf,
        event_handler: F,
        cx: &mut AsyncAppContext,
    ) -> Result<Arc<Self>>
    where
        F: FnMut(Events, &mut AppContext) + 'static + Send + Sync + Clone,
    {
        let mut command = process::Command::new(command);
        command
            .current_dir(project_path)
            .args(args)
            .stdin(Stdio::piped())
            .stdout(Stdio::piped())
            .stderr(Stdio::piped())
            .kill_on_drop(true);

        let mut process = command
            .spawn()
            .with_context(|| "failed to spawn command.")?;

        let stdin = process
            .stdin
            .take()
            .ok_or_else(|| anyhow!("Failed to open stdin"))?;
        let stdout = process
            .stdout
            .take()
            .ok_or_else(|| anyhow!("Failed to open stdout"))?;
        let stderr = process
            .stderr
            .take()
            .ok_or_else(|| anyhow!("Failed to open stderr"))?;

        let stdin = Box::new(stdin);
        let stdout = Box::new(BufReader::new(stdout));
        let stderr = Box::new(BufReader::new(stderr));

        Self::handle_transport(
            id,
            config,
            stdout,
            stdin,
            Some(stderr),
            Some(process),
            event_handler,
            cx,
        )
    }

    #[allow(clippy::too_many_arguments)]
    pub fn handle_transport<F>(
        id: DebugAdapterClientId,
        config: DebugAdapterConfig,
        rx: Box<dyn AsyncBufRead + Unpin + Send>,
        tx: Box<dyn AsyncWrite + Unpin + Send>,
        err: Option<Box<dyn AsyncBufRead + Unpin + Send>>,
        process: Option<Child>,
        event_handler: F,
        cx: &mut AsyncAppContext,
    ) -> Result<Arc<Self>>
    where
        F: FnMut(Events, &mut AppContext) + 'static + Send + Sync + Clone,
    {
        let (server_rx, server_tx) = Transport::start(rx, tx, err, cx);
        let (client_tx, client_rx) = unbounded::<Payload>();

        let client = Arc::new(Self {
            id,
            config,
            _process: process,
            sub_client: Default::default(),
            server_tx: server_tx.clone(),
            capabilities: Default::default(),
            thread_states: Default::default(),
            sequence_count: AtomicU64::new(1),
        });

        cx.update(|cx| {
            cx.background_executor()
                .spawn(Self::handle_recv(server_rx, client_tx))
                .detach_and_log_err(cx);

            cx.spawn({
                let client = client.clone();
                |mut cx| async move {
                    Self::handle_events(client, client_rx, server_tx, event_handler, &mut cx).await
                }
            })
            .detach_and_log_err(cx);
        })?;

        Ok(client)
    }

    /// Set's up a client's event handler.
    ///
    /// This function should only be called once or else errors will arise
    /// # Parameters
    /// `client`: A pointer to the client to pass the event handler too
    /// `event_handler`: The function that is called to handle events
    ///     should be DebugPanel::handle_debug_client_events
    /// `cx`: The context that this task will run in
    pub async fn handle_events<F>(
        this: Arc<Self>,
        client_rx: Receiver<Payload>,
        server_tx: Sender<Payload>,
        mut event_handler: F,
        cx: &mut AsyncAppContext,
    ) -> Result<()>
    where
        F: FnMut(Events, &mut AppContext) + 'static + Send + Sync + Clone,
    {
        while let Ok(payload) = client_rx.recv().await {
            match payload {
                Payload::Event(event) => cx
                    .update(|cx| event_handler(*event, cx))
                    .context("Event handler failed")?,
                Payload::Request(request) => {
                    if RunInTerminal::COMMAND == request.command {
                        Self::handle_run_in_terminal_request(request, &server_tx).await?;
                    } else if StartDebugging::COMMAND == request.command {
                        Self::handle_start_debugging_request(&this, request, cx).await?;
                    } else {
                        unreachable!("Unknown reverse request {}", request.command);
                    }
                }
                _ => unreachable!(),
            }
        }

        anyhow::Ok(())
    }

    async fn handle_run_in_terminal_request(
        request: crate::transport::Request,
        server_tx: &Sender<Payload>,
    ) -> Result<()> {
        let arguments: RunInTerminalRequestArguments =
            serde_json::from_value(request.arguments.unwrap_or_default())?;

        let mut args = arguments.args.clone();
        let mut command = process::Command::new(args.remove(0));

        let envs = arguments.env.as_ref().and_then(|e| e.as_object()).map(|e| {
            e.iter()
                .map(|(key, value)| (key.clone(), value.clone().to_string()))
                .collect::<HashMap<String, String>>()
        });

        if let Some(envs) = envs {
            command.envs(envs);
        }

        let process = command
            .current_dir(arguments.cwd)
            .args(args)
            .spawn()
            .with_context(|| "failed to spawn run in terminal command.")?;

        server_tx
            .send(Payload::Response(Response {
                request_seq: request.seq,
                success: true,
                command: RunInTerminal::COMMAND.into(),
                message: None,
                body: Some(serde_json::to_value(RunInTerminalResponse {
                    process_id: Some(process.id() as u64),
                    shell_process_id: None,
                })?),
            }))
            .await?;

        anyhow::Ok(())
    }

    async fn handle_start_debugging_request(
        this: &Arc<Self>,
        request: crate::transport::Request,
        cx: &mut AsyncAppContext,
    ) -> Result<()> {
        let _arguments: StartDebuggingRequestArguments =
            serde_json::from_value(request.arguments.clone().unwrap_or_default())?;

        let sub_client = DebugAdapterClient::new(
            DebugAdapterClientId(1),
            this.config.clone(),
            "node",
            vec![
                "/Users/remcosmits/Downloads/js-debug/src/dapDebugServer.js",
                "8134",
                "127.0.0.1",
            ],
            PathBuf::from("/Users/remcosmits/Documents/code/prettier-test"),
<<<<<<< HEAD
            |_event, _cx| {},
=======
            |event, _cx| {
                dbg!(event);
            },
>>>>>>> 74931bd4
            cx,
        )
        .await?;

        let _res = sub_client.launch(request.arguments).await?;

        *this.sub_client.lock() = Some(sub_client);

        anyhow::Ok(())
    }

    async fn handle_recv(server_rx: Receiver<Payload>, client_tx: Sender<Payload>) -> Result<()> {
        while let Ok(payload) = server_rx.recv().await {
            match payload {
                Payload::Event(ev) => client_tx.send(Payload::Event(ev)).await?,
                Payload::Response(_) => unreachable!(),
                Payload::Request(req) => client_tx.send(Payload::Request(req)).await?,
            };
        }

        anyhow::Ok(())
    }

    /// Send a request to an adapter and get a response back
    /// Note: This function will block until a response is sent back from the adapter
    pub async fn request<R: Request>(&self, arguments: R::Arguments) -> Result<R::Response> {
        let serialized_arguments = serde_json::to_value(arguments)?;

        let (callback_tx, callback_rx) = bounded::<Result<Response>>(1);

        let request = crate::transport::Request {
            back_ch: Some(callback_tx),
            seq: self.next_sequence_id(),
            command: R::COMMAND.to_string(),
            arguments: Some(serialized_arguments),
        };

        self.server_tx.send(Payload::Request(request)).await?;

        let response = callback_rx.recv().await??;
        let _ = self.next_sequence_id();

        match response.success {
            true => Ok(serde_json::from_value(response.body.unwrap_or_default())?),
            false => Err(anyhow!("Request failed")),
        }
    }

    pub fn id(&self) -> DebugAdapterClientId {
        self.id
    }

    pub fn config(&self) -> DebugAdapterConfig {
        self.config.clone()
    }

    pub fn request_type(&self) -> DebugRequestType {
        self.config.request.clone()
    }

    pub fn capabilities(&self) -> dap_types::Capabilities {
        self.capabilities.lock().clone().unwrap_or_default()
    }

    /// Get the next sequence id to be used in a request
    /// # Side Effect
    /// This function also increment's client's sequence count by one
    pub fn next_sequence_id(&self) -> u64 {
        self.sequence_count.fetch_add(1, Ordering::Relaxed)
    }

    pub fn update_thread_state_status(&self, thread_id: u64, status: ThreadStatus) {
        if let Some(thread_state) = self.thread_states().get_mut(&thread_id) {
            thread_state.status = status;
        };
    }

    pub fn thread_states(&self) -> MutexGuard<HashMap<u64, ThreadState>> {
        self.thread_states.lock()
    }

    pub fn thread_state_by_id(&self, thread_id: u64) -> ThreadState {
        self.thread_states.lock().get(&thread_id).cloned().unwrap()
    }

    pub async fn initialize(&self) -> Result<dap_types::Capabilities> {
        let args = dap_types::InitializeRequestArguments {
            client_id: Some("zed".to_owned()),
            client_name: Some("Zed".to_owned()),
            adapter_id: self.config.id.clone(),
            locale: Some("en-us".to_owned()),
            path_format: Some(InitializeRequestArgumentsPathFormat::Path),
            supports_variable_type: Some(true),
            supports_variable_paging: Some(false),
            supports_run_in_terminal_request: Some(false), // TODO: we should support this
            supports_memory_references: Some(true),
            supports_progress_reporting: Some(true),
            supports_invalidated_event: Some(false),
            lines_start_at1: Some(true),
            columns_start_at1: Some(true),
            supports_memory_event: Some(true),
            supports_args_can_be_interpreted_by_shell: None,
            supports_start_debugging_request: Some(true),
        };

        let capabilities = self.request::<Initialize>(args).await?;

        *self.capabilities.lock() = Some(capabilities.clone());

        Ok(capabilities)
    }

    pub async fn launch(&self, args: Option<Value>) -> Result<()> {
        self.request::<Launch>(LaunchRequestArguments {
            raw: args.unwrap_or(Value::Null),
        })
        .await
    }

    pub async fn attach(&self, args: Option<Value>) -> Result<()> {
        self.request::<Attach>(AttachRequestArguments {
            raw: args.unwrap_or(Value::Null),
        })
        .await
    }

    pub async fn resume(&self, thread_id: u64) -> Result<ContinueResponse> {
        self.request::<Continue>(ContinueArguments {
            thread_id,
            single_thread: Some(true),
        })
        .await
    }

    pub async fn step_over(&self, thread_id: u64) -> Result<()> {
        self.request::<Next>(NextArguments {
            thread_id,
            granularity: Some(SteppingGranularity::Statement),
            single_thread: Some(true),
        })
        .await
    }

    pub async fn step_in(&self, thread_id: u64) -> Result<()> {
        self.request::<StepIn>(StepInArguments {
            thread_id,
            target_id: None,
            granularity: Some(SteppingGranularity::Statement),
            single_thread: Some(true),
        })
        .await
    }

    pub async fn step_out(&self, thread_id: u64) -> Result<()> {
        self.request::<StepOut>(StepOutArguments {
            thread_id,
            granularity: Some(SteppingGranularity::Statement),
            single_thread: Some(true),
        })
        .await
    }

    pub async fn step_back(&self, thread_id: u64) -> Result<()> {
        self.request::<StepBack>(StepBackArguments {
            thread_id,
            single_thread: Some(true),
            granularity: Some(SteppingGranularity::Statement),
        })
        .await
    }

    pub async fn restart(&self) {
        self.request::<Restart>(RestartArguments {
            raw: self
                .config
                .request_args
                .as_ref()
                .map(|v| v.args.clone())
                .unwrap_or(Value::Null),
        })
        .await
        .log_err();
    }

    pub async fn pause(&self, thread_id: u64) {
        self.request::<Pause>(PauseArguments { thread_id })
            .await
            .log_err();
    }

    pub async fn stop(&self) {
        self.request::<Disconnect>(DisconnectArguments {
            restart: Some(false),
            terminate_debuggee: Some(false),
            suspend_debuggee: Some(false),
        })
        .await
        .log_err();
    }

    pub async fn set_breakpoints(
        &self,
        path: PathBuf,
        breakpoints: Option<Vec<SourceBreakpoint>>,
    ) -> Result<SetBreakpointsResponse> {
        let adapter_data = self.config.request_args.clone().map(|c| c.args);

        self.request::<SetBreakpoints>(SetBreakpointsArguments {
            source: Source {
                path: Some(String::from(path.to_string_lossy())),
                name: None,
                source_reference: None,
                presentation_hint: None,
                origin: None,
                sources: None,
                adapter_data,
                checksums: None,
            },
            breakpoints,
            source_modified: None,
            lines: None,
        })
        .await
    }

    pub async fn configuration_done(&self) -> Result<()> {
        self.request::<ConfigurationDone>(ConfigurationDoneArguments)
            .await
    }
}

#[derive(Clone, Debug, Hash, PartialEq, Eq)]
pub struct Breakpoint {
    pub position: multi_buffer::Anchor,
}

impl Breakpoint {
    pub fn to_source_breakpoint(&self, buffer: &Buffer) -> SourceBreakpoint {
        SourceBreakpoint {
            line: (buffer
                .summary_for_anchor::<Point>(&self.position.text_anchor)
                .row
                + 1) as u64,
            condition: None,
            hit_condition: None,
            log_message: None,
            column: None,
            mode: None,
        }
    }
}<|MERGE_RESOLUTION|>--- conflicted
+++ resolved
@@ -412,13 +412,9 @@
                 "127.0.0.1",
             ],
             PathBuf::from("/Users/remcosmits/Documents/code/prettier-test"),
-<<<<<<< HEAD
-            |_event, _cx| {},
-=======
             |event, _cx| {
                 dbg!(event);
             },
->>>>>>> 74931bd4
             cx,
         )
         .await?;
