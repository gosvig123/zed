use std::mem;

use anyhow::{Result, anyhow, bail};
use futures::{AsyncBufReadExt, AsyncReadExt, StreamExt, io::BufReader, stream::BoxStream};
use http_client::{AsyncBody, HttpClient, Method, Request as HttpRequest};
use serde::{Deserialize, Deserializer, Serialize, Serializer};

pub const API_URL: &str = "https://generativelanguage.googleapis.com";

pub async fn stream_generate_content(
    client: &dyn HttpClient,
    api_url: &str,
    api_key: &str,
    mut request: GenerateContentRequest,
) -> Result<BoxStream<'static, Result<GenerateContentResponse>>> {
    validate_generate_content_request(&request)?;

    // The `model` field is emptied as it is provided as a path parameter.
    let model_id = mem::take(&mut request.model.model_id);

    let uri =
        format!("{api_url}/v1beta/models/{model_id}:streamGenerateContent?alt=sse&key={api_key}",);

    let request_builder = HttpRequest::builder()
        .method(Method::POST)
        .uri(uri)
        .header("Content-Type", "application/json");

    let request = request_builder.body(AsyncBody::from(serde_json::to_string(&request)?))?;
    let mut response = client.send(request).await?;
    if response.status().is_success() {
        let reader = BufReader::new(response.into_body());
        Ok(reader
            .lines()
            .filter_map(|line| async move {
                match line {
                    Ok(line) => {
                        if let Some(line) = line.strip_prefix("data: ") {
                            match serde_json::from_str(line) {
                                Ok(response) => Some(Ok(response)),
                                Err(error) => Some(Err(anyhow!(format!(
<<<<<<< HEAD
                                    "Error parsing JSON: {:?}\n{:?}",
                                    error, line
=======
                                    "Error parsing JSON: {error:?}\n{line:?}"
>>>>>>> 6e9c6c56
                                )))),
                            }
                        } else {
                            None
                        }
                    }
                    Err(error) => Some(Err(anyhow!(error))),
                }
            })
            .boxed())
    } else {
        let mut text = String::new();
        response.body_mut().read_to_string(&mut text).await?;
        Err(anyhow!(
            "error during streamGenerateContent, status code: {:?}, body: {}",
            response.status(),
            text
        ))
    }
}

pub async fn count_tokens(
    client: &dyn HttpClient,
    api_url: &str,
    api_key: &str,
    request: CountTokensRequest,
) -> Result<CountTokensResponse> {
    validate_generate_content_request(&request.generate_content_request)?;

    let uri = format!(
        "{api_url}/v1beta/models/{model_id}:countTokens?key={api_key}",
        model_id = &request.generate_content_request.model.model_id,
    );

    let request = serde_json::to_string(&request)?;
    let request_builder = HttpRequest::builder()
        .method(Method::POST)
        .uri(&uri)
        .header("Content-Type", "application/json");
    let http_request = request_builder.body(AsyncBody::from(request))?;

    let mut response = client.send(http_request).await?;
    let mut text = String::new();
    response.body_mut().read_to_string(&mut text).await?;
    anyhow::ensure!(
        response.status().is_success(),
        "error during countTokens, status code: {:?}, body: {}",
        response.status(),
        text
    );
    Ok(serde_json::from_str::<CountTokensResponse>(&text)?)
}

pub fn validate_generate_content_request(request: &GenerateContentRequest) -> Result<()> {
    if request.model.is_empty() {
        bail!("Model must be specified");
    }

    if request.contents.is_empty() {
        bail!("Request must contain at least one content item");
    }

    if let Some(user_content) = request
        .contents
        .iter()
        .find(|content| content.role == Role::User)
    {
        if user_content.parts.is_empty() {
            bail!("User content must contain at least one part");
        }
    }

    Ok(())
}

#[derive(Debug, Serialize, Deserialize)]
pub enum Task {
    #[serde(rename = "generateContent")]
    GenerateContent,
    #[serde(rename = "streamGenerateContent")]
    StreamGenerateContent,
    #[serde(rename = "countTokens")]
    CountTokens,
    #[serde(rename = "embedContent")]
    EmbedContent,
    #[serde(rename = "batchEmbedContents")]
    BatchEmbedContents,
}

#[derive(Debug, Serialize, Deserialize)]
#[serde(rename_all = "camelCase")]
pub struct GenerateContentRequest {
    #[serde(default, skip_serializing_if = "ModelName::is_empty")]
    pub model: ModelName,
    pub contents: Vec<Content>,
    #[serde(skip_serializing_if = "Option::is_none")]
    pub system_instruction: Option<SystemInstruction>,
    #[serde(skip_serializing_if = "Option::is_none")]
    pub generation_config: Option<GenerationConfig>,
    #[serde(skip_serializing_if = "Option::is_none")]
    pub safety_settings: Option<Vec<SafetySetting>>,
    #[serde(skip_serializing_if = "Option::is_none")]
    pub tools: Option<Vec<Tool>>,
    #[serde(skip_serializing_if = "Option::is_none")]
    pub tool_config: Option<ToolConfig>,
}

#[derive(Debug, Serialize, Deserialize)]
#[serde(rename_all = "camelCase")]
pub struct GenerateContentResponse {
    #[serde(skip_serializing_if = "Option::is_none")]
    pub candidates: Option<Vec<GenerateContentCandidate>>,
    #[serde(skip_serializing_if = "Option::is_none")]
    pub prompt_feedback: Option<PromptFeedback>,
    #[serde(skip_serializing_if = "Option::is_none")]
    pub usage_metadata: Option<UsageMetadata>,
}

#[derive(Debug, Serialize, Deserialize)]
#[serde(rename_all = "camelCase")]
pub struct GenerateContentCandidate {
    #[serde(skip_serializing_if = "Option::is_none")]
    pub index: Option<usize>,
    pub content: Content,
    #[serde(skip_serializing_if = "Option::is_none")]
    pub finish_reason: Option<String>,
    #[serde(skip_serializing_if = "Option::is_none")]
    pub finish_message: Option<String>,
    #[serde(skip_serializing_if = "Option::is_none")]
    pub safety_ratings: Option<Vec<SafetyRating>>,
    #[serde(skip_serializing_if = "Option::is_none")]
    pub citation_metadata: Option<CitationMetadata>,
}

#[derive(Debug, Serialize, Deserialize)]
#[serde(rename_all = "camelCase")]
pub struct Content {
    #[serde(default)]
    pub parts: Vec<Part>,
    pub role: Role,
}

#[derive(Debug, Serialize, Deserialize)]
#[serde(rename_all = "camelCase")]
pub struct SystemInstruction {
    pub parts: Vec<Part>,
}

#[derive(Debug, PartialEq, Deserialize, Serialize)]
#[serde(rename_all = "camelCase")]
pub enum Role {
    User,
    Model,
}

#[derive(Debug, Serialize, Deserialize)]
#[serde(untagged)]
pub enum Part {
    TextPart(TextPart),
    InlineDataPart(InlineDataPart),
    FunctionCallPart(FunctionCallPart),
    FunctionResponsePart(FunctionResponsePart),
    ThoughtPart(ThoughtPart),
}

#[derive(Debug, Serialize, Deserialize)]
#[serde(rename_all = "camelCase")]
pub struct TextPart {
    pub text: String,
}

#[derive(Debug, Serialize, Deserialize)]
#[serde(rename_all = "camelCase")]
pub struct InlineDataPart {
    pub inline_data: GenerativeContentBlob,
}

#[derive(Debug, Serialize, Deserialize)]
#[serde(rename_all = "camelCase")]
pub struct GenerativeContentBlob {
    pub mime_type: String,
    pub data: String,
}

#[derive(Debug, Serialize, Deserialize)]
#[serde(rename_all = "camelCase")]
pub struct FunctionCallPart {
    pub function_call: FunctionCall,
}

#[derive(Debug, Serialize, Deserialize)]
#[serde(rename_all = "camelCase")]
pub struct FunctionResponsePart {
    pub function_response: FunctionResponse,
}

#[derive(Debug, Serialize, Deserialize)]
#[serde(rename_all = "camelCase")]
pub struct ThoughtPart {
    pub thought: bool,
    pub thought_signature: String,
}

#[derive(Debug, Serialize, Deserialize)]
#[serde(rename_all = "camelCase")]
pub struct CitationSource {
    #[serde(skip_serializing_if = "Option::is_none")]
    pub start_index: Option<usize>,
    #[serde(skip_serializing_if = "Option::is_none")]
    pub end_index: Option<usize>,
    #[serde(skip_serializing_if = "Option::is_none")]
    pub uri: Option<String>,
    #[serde(skip_serializing_if = "Option::is_none")]
    pub license: Option<String>,
}

#[derive(Debug, Serialize, Deserialize)]
#[serde(rename_all = "camelCase")]
pub struct CitationMetadata {
    pub citation_sources: Vec<CitationSource>,
}

#[derive(Debug, Serialize, Deserialize)]
#[serde(rename_all = "camelCase")]
pub struct PromptFeedback {
    #[serde(skip_serializing_if = "Option::is_none")]
    pub block_reason: Option<String>,
    pub safety_ratings: Vec<SafetyRating>,
    #[serde(skip_serializing_if = "Option::is_none")]
    pub block_reason_message: Option<String>,
}

#[derive(Debug, Serialize, Deserialize, Default)]
#[serde(rename_all = "camelCase")]
pub struct UsageMetadata {
    #[serde(skip_serializing_if = "Option::is_none")]
    pub prompt_token_count: Option<u64>,
    #[serde(skip_serializing_if = "Option::is_none")]
    pub cached_content_token_count: Option<u64>,
    #[serde(skip_serializing_if = "Option::is_none")]
    pub candidates_token_count: Option<u64>,
    #[serde(skip_serializing_if = "Option::is_none")]
    pub tool_use_prompt_token_count: Option<u64>,
    #[serde(skip_serializing_if = "Option::is_none")]
    pub thoughts_token_count: Option<u64>,
    #[serde(skip_serializing_if = "Option::is_none")]
    pub total_token_count: Option<u64>,
}

#[derive(Debug, Serialize, Deserialize)]
#[serde(rename_all = "camelCase")]
pub struct ThinkingConfig {
    pub thinking_budget: u32,
}

#[cfg_attr(feature = "schemars", derive(schemars::JsonSchema))]
#[derive(Copy, Clone, Debug, Default, Serialize, Deserialize, PartialEq, Eq)]
pub enum GoogleModelMode {
    #[default]
    Default,
    Thinking {
        budget_tokens: Option<u32>,
    },
}

#[derive(Debug, Deserialize, Serialize)]
#[serde(rename_all = "camelCase")]
pub struct GenerationConfig {
    #[serde(skip_serializing_if = "Option::is_none")]
    pub candidate_count: Option<usize>,
    #[serde(skip_serializing_if = "Option::is_none")]
    pub stop_sequences: Option<Vec<String>>,
    #[serde(skip_serializing_if = "Option::is_none")]
    pub max_output_tokens: Option<usize>,
    #[serde(skip_serializing_if = "Option::is_none")]
    pub temperature: Option<f64>,
    #[serde(skip_serializing_if = "Option::is_none")]
    pub top_p: Option<f64>,
    #[serde(skip_serializing_if = "Option::is_none")]
    pub top_k: Option<usize>,
    #[serde(skip_serializing_if = "Option::is_none")]
    pub thinking_config: Option<ThinkingConfig>,
}

#[derive(Debug, Serialize, Deserialize)]
#[serde(rename_all = "camelCase")]
pub struct SafetySetting {
    pub category: HarmCategory,
    pub threshold: HarmBlockThreshold,
}

#[derive(Debug, Serialize, Deserialize)]
pub enum HarmCategory {
    #[serde(rename = "HARM_CATEGORY_UNSPECIFIED")]
    Unspecified,
    #[serde(rename = "HARM_CATEGORY_DEROGATORY")]
    Derogatory,
    #[serde(rename = "HARM_CATEGORY_TOXICITY")]
    Toxicity,
    #[serde(rename = "HARM_CATEGORY_VIOLENCE")]
    Violence,
    #[serde(rename = "HARM_CATEGORY_SEXUAL")]
    Sexual,
    #[serde(rename = "HARM_CATEGORY_MEDICAL")]
    Medical,
    #[serde(rename = "HARM_CATEGORY_DANGEROUS")]
    Dangerous,
    #[serde(rename = "HARM_CATEGORY_HARASSMENT")]
    Harassment,
    #[serde(rename = "HARM_CATEGORY_HATE_SPEECH")]
    HateSpeech,
    #[serde(rename = "HARM_CATEGORY_SEXUALLY_EXPLICIT")]
    SexuallyExplicit,
    #[serde(rename = "HARM_CATEGORY_DANGEROUS_CONTENT")]
    DangerousContent,
}

#[derive(Debug, Serialize, Deserialize)]
#[serde(rename_all = "SCREAMING_SNAKE_CASE")]
pub enum HarmBlockThreshold {
    #[serde(rename = "HARM_BLOCK_THRESHOLD_UNSPECIFIED")]
    Unspecified,
    BlockLowAndAbove,
    BlockMediumAndAbove,
    BlockOnlyHigh,
    BlockNone,
}

#[derive(Debug, Serialize, Deserialize)]
#[serde(rename_all = "SCREAMING_SNAKE_CASE")]
pub enum HarmProbability {
    #[serde(rename = "HARM_PROBABILITY_UNSPECIFIED")]
    Unspecified,
    Negligible,
    Low,
    Medium,
    High,
}

#[derive(Debug, Serialize, Deserialize)]
#[serde(rename_all = "camelCase")]
pub struct SafetyRating {
    pub category: HarmCategory,
    pub probability: HarmProbability,
}

#[derive(Debug, Serialize, Deserialize)]
#[serde(rename_all = "camelCase")]
pub struct CountTokensRequest {
    pub generate_content_request: GenerateContentRequest,
}

#[derive(Debug, Serialize, Deserialize)]
#[serde(rename_all = "camelCase")]
pub struct CountTokensResponse {
    pub total_tokens: u64,
}

#[derive(Debug, Serialize, Deserialize)]
pub struct FunctionCall {
    pub name: String,
    pub raw_args: String,
    pub args: serde_json::Value,
}

#[derive(Debug, Serialize, Deserialize)]
pub struct FunctionResponse {
    pub name: String,
    pub response: serde_json::Value,
}

#[derive(Debug, Serialize, Deserialize)]
#[serde(rename_all = "camelCase")]
pub struct Tool {
    pub function_declarations: Vec<FunctionDeclaration>,
}

#[derive(Debug, Serialize, Deserialize)]
#[serde(rename_all = "camelCase")]
pub struct ToolConfig {
    pub function_calling_config: FunctionCallingConfig,
}

#[derive(Debug, Serialize, Deserialize)]
#[serde(rename_all = "camelCase")]
pub struct FunctionCallingConfig {
    pub mode: FunctionCallingMode,
    #[serde(skip_serializing_if = "Option::is_none")]
    pub allowed_function_names: Option<Vec<String>>,
}

#[derive(Debug, Serialize, Deserialize)]
#[serde(rename_all = "lowercase")]
pub enum FunctionCallingMode {
    Auto,
    Any,
    None,
}

#[derive(Debug, Serialize, Deserialize)]
pub struct FunctionDeclaration {
    pub name: String,
    pub description: String,
    pub parameters: serde_json::Value,
}

#[derive(Debug, Default)]
pub struct ModelName {
    pub model_id: String,
}

impl ModelName {
    pub fn is_empty(&self) -> bool {
        self.model_id.is_empty()
    }
}

const MODEL_NAME_PREFIX: &str = "models/";

impl Serialize for ModelName {
    fn serialize<S>(&self, serializer: S) -> Result<S::Ok, S::Error>
    where
        S: Serializer,
    {
        serializer.serialize_str(&format!("{MODEL_NAME_PREFIX}{}", &self.model_id))
    }
}

impl<'de> Deserialize<'de> for ModelName {
    fn deserialize<D>(deserializer: D) -> Result<Self, D::Error>
    where
        D: Deserializer<'de>,
    {
        let string = String::deserialize(deserializer)?;
        if let Some(id) = string.strip_prefix(MODEL_NAME_PREFIX) {
            Ok(Self {
                model_id: id.to_string(),
            })
        } else {
            return Err(serde::de::Error::custom(format!(
                "Expected model name to begin with {}, got: {}",
                MODEL_NAME_PREFIX, string
            )));
        }
    }
}

#[cfg_attr(feature = "schemars", derive(schemars::JsonSchema))]
#[derive(Clone, Default, Debug, Deserialize, Serialize, PartialEq, Eq, strum::EnumIter)]
pub enum Model {
    #[serde(rename = "gemini-1.5-pro")]
    Gemini15Pro,
    #[serde(rename = "gemini-1.5-flash-8b")]
    Gemini15Flash8b,
    #[serde(rename = "gemini-1.5-flash")]
    Gemini15Flash,
    #[serde(
        rename = "gemini-2.0-flash-lite",
        alias = "gemini-2.0-flash-lite-preview"
    )]
    Gemini20FlashLite,
    #[serde(rename = "gemini-2.0-flash")]
    Gemini20Flash,
    #[serde(
        rename = "gemini-2.5-flash-lite-preview",
        alias = "gemini-2.5-flash-lite-preview-06-17"
    )]
    Gemini25FlashLitePreview,
    #[serde(
        rename = "gemini-2.5-flash",
        alias = "gemini-2.0-flash-thinking-exp",
        alias = "gemini-2.5-flash-preview-04-17",
        alias = "gemini-2.5-flash-preview-05-20",
        alias = "gemini-2.5-flash-preview-latest"
    )]
    #[default]
    Gemini25Flash,
    #[serde(
        rename = "gemini-2.5-pro",
        alias = "gemini-2.0-pro-exp",
        alias = "gemini-2.5-pro-preview-latest",
        alias = "gemini-2.5-pro-exp-03-25",
        alias = "gemini-2.5-pro-preview-03-25",
        alias = "gemini-2.5-pro-preview-05-06",
        alias = "gemini-2.5-pro-preview-06-05"
    )]
    Gemini25Pro,
    #[serde(rename = "custom")]
    Custom {
        name: String,
        /// The name displayed in the UI, such as in the assistant panel model dropdown menu.
        display_name: Option<String>,
        max_tokens: u64,
        #[serde(default)]
        mode: GoogleModelMode,
    },
}

impl Model {
    pub fn default_fast() -> Self {
        Self::Gemini20FlashLite
    }

    pub fn id(&self) -> &str {
        match self {
            Self::Gemini15Pro => "gemini-1.5-pro",
            Self::Gemini15Flash8b => "gemini-1.5-flash-8b",
            Self::Gemini15Flash => "gemini-1.5-flash",
            Self::Gemini20FlashLite => "gemini-2.0-flash-lite",
            Self::Gemini20Flash => "gemini-2.0-flash",
            Self::Gemini25FlashLitePreview => "gemini-2.5-flash-lite-preview",
            Self::Gemini25Flash => "gemini-2.5-flash",
            Self::Gemini25Pro => "gemini-2.5-pro",
            Self::Custom { name, .. } => name,
        }
    }
    pub fn request_id(&self) -> &str {
        match self {
            Self::Gemini15Pro => "gemini-1.5-pro",
            Self::Gemini15Flash8b => "gemini-1.5-flash-8b",
            Self::Gemini15Flash => "gemini-1.5-flash",
            Self::Gemini20FlashLite => "gemini-2.0-flash-lite",
            Self::Gemini20Flash => "gemini-2.0-flash",
            Self::Gemini25FlashLitePreview => "gemini-2.5-flash-lite-preview-06-17",
            Self::Gemini25Flash => "gemini-2.5-flash",
            Self::Gemini25Pro => "gemini-2.5-pro",
            Self::Custom { name, .. } => name,
        }
    }

    pub fn display_name(&self) -> &str {
        match self {
            Self::Gemini15Pro => "Gemini 1.5 Pro",
            Self::Gemini15Flash8b => "Gemini 1.5 Flash-8b",
            Self::Gemini15Flash => "Gemini 1.5 Flash",
            Self::Gemini20FlashLite => "Gemini 2.0 Flash-Lite",
            Self::Gemini20Flash => "Gemini 2.0 Flash",
            Self::Gemini25FlashLitePreview => "Gemini 2.5 Flash-Lite Preview",
            Self::Gemini25Flash => "Gemini 2.5 Flash",
            Self::Gemini25Pro => "Gemini 2.5 Pro",
            Self::Custom {
                name, display_name, ..
            } => display_name.as_ref().unwrap_or(name),
        }
    }

    pub fn max_token_count(&self) -> u64 {
        match self {
            Self::Gemini15Pro => 2_097_152,
            Self::Gemini15Flash8b => 1_048_576,
            Self::Gemini15Flash => 1_048_576,
            Self::Gemini20FlashLite => 1_048_576,
            Self::Gemini20Flash => 1_048_576,
            Self::Gemini25FlashLitePreview => 1_000_000,
            Self::Gemini25Flash => 1_048_576,
            Self::Gemini25Pro => 1_048_576,
            Self::Custom { max_tokens, .. } => *max_tokens,
        }
    }

    pub fn max_output_tokens(&self) -> Option<u64> {
        match self {
            Model::Gemini15Pro => Some(8_192),
            Model::Gemini15Flash8b => Some(8_192),
            Model::Gemini15Flash => Some(8_192),
            Model::Gemini20FlashLite => Some(8_192),
            Model::Gemini20Flash => Some(8_192),
            Model::Gemini25FlashLitePreview => Some(64_000),
            Model::Gemini25Flash => Some(65_536),
            Model::Gemini25Pro => Some(65_536),
            Model::Custom { .. } => None,
        }
    }

    pub fn supports_tools(&self) -> bool {
        true
    }

    pub fn supports_images(&self) -> bool {
        true
    }

    pub fn mode(&self) -> GoogleModelMode {
        match self {
            Self::Gemini15Pro
            | Self::Gemini15Flash8b
            | Self::Gemini15Flash
            | Self::Gemini20FlashLite
            | Self::Gemini20Flash => GoogleModelMode::Default,
            Self::Gemini25FlashLitePreview | Self::Gemini25Flash | Self::Gemini25Pro => {
                GoogleModelMode::Thinking {
                    // By default these models are set to "auto", so we preserve that behavior
                    // but indicate they are capable of thinking mode
                    budget_tokens: None,
                }
            }
            Self::Custom { mode, .. } => *mode,
        }
    }
}

impl std::fmt::Display for Model {
    fn fmt(&self, f: &mut std::fmt::Formatter<'_>) -> std::fmt::Result {
        write!(f, "{}", self.id())
    }
}<|MERGE_RESOLUTION|>--- conflicted
+++ resolved
@@ -39,12 +39,7 @@
                             match serde_json::from_str(line) {
                                 Ok(response) => Some(Ok(response)),
                                 Err(error) => Some(Err(anyhow!(format!(
-<<<<<<< HEAD
-                                    "Error parsing JSON: {:?}\n{:?}",
-                                    error, line
-=======
                                     "Error parsing JSON: {error:?}\n{line:?}"
->>>>>>> 6e9c6c56
                                 )))),
                             }
                         } else {
@@ -406,7 +401,6 @@
 #[derive(Debug, Serialize, Deserialize)]
 pub struct FunctionCall {
     pub name: String,
-    pub raw_args: String,
     pub args: serde_json::Value,
 }
 
