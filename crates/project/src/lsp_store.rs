use crate::{
    buffer_store::{BufferStore, BufferStoreEvent},
<<<<<<< HEAD
    dap_store::DapStore,
=======
    deserialize_code_actions,
>>>>>>> 2f7430af
    environment::ProjectEnvironment,
    lsp_command::{self, *},
    lsp_ext_command,
    prettier_store::{self, PrettierStore, PrettierStoreEvent},
    project_settings::{LspSettings, ProjectSettings},
    relativize_path, resolve_path,
    worktree_store::{WorktreeStore, WorktreeStoreEvent},
    yarn::YarnPathStore,
    CodeAction, Completion, CoreCompletion, Hover, InlayHint, Item as _, ProjectPath,
    ProjectTransaction, ResolveState, Symbol,
};
use anyhow::{anyhow, Context as _, Result};
use async_trait::async_trait;
use client::{proto, TypedEnvelope};
use collections::{btree_map, BTreeMap, HashMap, HashSet};
use futures::{
    future::{join_all, Shared},
    select,
    stream::FuturesUnordered,
    AsyncWriteExt, Future, FutureExt, StreamExt,
};
use globset::{Glob, GlobSet, GlobSetBuilder};
use gpui::{
    AppContext, AsyncAppContext, Context, Entity, EventEmitter, Model, ModelContext, PromptLevel,
    Task, WeakModel,
};
use http_client::{BlockedHttpClient, HttpClient};
use language::{
    language_settings::{
        all_language_settings, language_settings, AllLanguageSettings, FormatOnSave, Formatter,
        LanguageSettings, SelectedFormatter,
    },
    markdown, point_to_lsp, prepare_completion_documentation,
    proto::{deserialize_anchor, deserialize_version, serialize_anchor, serialize_version},
    range_from_lsp, Bias, Buffer, BufferSnapshot, CachedLspAdapter, CodeLabel, Diagnostic,
    DiagnosticEntry, DiagnosticSet, Diff, Documentation, File as _, Language, LanguageName,
    LanguageRegistry, LanguageServerBinaryStatus, LanguageServerName, LocalFile, LspAdapter,
    LspAdapterDelegate, Patch, PointUtf16, TextBufferSnapshot, ToOffset, ToPointUtf16, Transaction,
    Unclipped,
};
use lsp::{
    CodeActionKind, CompletionContext, DiagnosticSeverity, DiagnosticTag,
    DidChangeWatchedFilesRegistrationOptions, Edit, FileSystemWatcher, InsertTextFormat,
    LanguageServer, LanguageServerBinary, LanguageServerBinaryOptions, LanguageServerId,
    LspRequestFuture, MessageActionItem, MessageType, OneOf, ServerHealthStatus, ServerStatus,
    SymbolKind, TextEdit, Url, WorkDoneProgressCancelParams, WorkspaceFolder,
};
use node_runtime::read_package_installed_version;
use parking_lot::{Mutex, RwLock};
use postage::watch;
use rand::prelude::*;

use rpc::AnyProtoClient;
use serde::Serialize;
use settings::{Settings, SettingsLocation, SettingsStore};
use sha2::{Digest, Sha256};
use similar::{ChangeTag, TextDiff};
use smol::channel::Sender;
use snippet::Snippet;
use std::{
    any::Any,
    cmp::Ordering,
    convert::TryInto,
    ffi::OsStr,
    iter, mem,
    ops::{ControlFlow, Range},
    path::{self, Path, PathBuf},
    str,
    sync::Arc,
    time::{Duration, Instant},
};
use text::{Anchor, BufferId, LineEnding};
use util::{
    debug_panic, defer, maybe, merge_json_value_into, post_inc, ResultExt, TryFutureExt as _,
};

pub use fs::*;
pub use language::Location;
#[cfg(any(test, feature = "test-support"))]
pub use prettier::FORMAT_SUFFIX as TEST_PRETTIER_FORMAT_SUFFIX;
pub use worktree::{
    Entry, EntryKind, File, LocalWorktree, PathChange, ProjectEntryId, RepositoryEntry,
    UpdatedEntriesSet, UpdatedGitRepositoriesSet, Worktree, WorktreeId, WorktreeSettings,
    FS_WATCH_LATENCY,
};

const SERVER_LAUNCHING_BEFORE_SHUTDOWN_TIMEOUT: Duration = Duration::from_secs(5);
pub const SERVER_PROGRESS_THROTTLE_TIMEOUT: Duration = Duration::from_millis(100);

#[derive(Debug, Clone, Copy, PartialEq, Eq)]
pub enum FormatTrigger {
    Save,
    Manual,
}

// Currently, formatting operations are represented differently depending on
// whether they come from a language server or an external command.
#[derive(Debug)]
pub enum FormatOperation {
    Lsp(Vec<(Range<Anchor>, String)>),
    External(Diff),
    Prettier(Diff),
}

impl FormatTrigger {
    fn from_proto(value: i32) -> FormatTrigger {
        match value {
            0 => FormatTrigger::Save,
            1 => FormatTrigger::Manual,
            _ => FormatTrigger::Save,
        }
    }
}

pub struct LocalLspStore {
    http_client: Option<Arc<dyn HttpClient>>,
    environment: Model<ProjectEnvironment>,
    fs: Arc<dyn Fs>,
    yarn: Model<YarnPathStore>,
    pub language_servers: HashMap<LanguageServerId, LanguageServerState>,
    buffers_being_formatted: HashSet<BufferId>,
    last_workspace_edits_by_language_server: HashMap<LanguageServerId, ProjectTransaction>,
    language_server_watched_paths: HashMap<LanguageServerId, Model<LanguageServerWatchedPaths>>,
    language_server_watcher_registrations:
        HashMap<LanguageServerId, HashMap<String, Vec<FileSystemWatcher>>>,
    supplementary_language_servers:
        HashMap<LanguageServerId, (LanguageServerName, Arc<LanguageServer>)>,
    dap_store: Model<DapStore>,
    prettier_store: Model<PrettierStore>,
    current_lsp_settings: HashMap<LanguageServerName, LspSettings>,
    last_formatting_failure: Option<String>,
    _subscription: gpui::Subscription,
}

impl LocalLspStore {
    fn shutdown_language_servers(
        &mut self,
        _cx: &mut ModelContext<LspStore>,
    ) -> impl Future<Output = ()> {
        let shutdown_futures = self
            .language_servers
            .drain()
            .map(|(_, server_state)| async {
                use LanguageServerState::*;
                match server_state {
                    Running { server, .. } => server.shutdown()?.await,
                    Starting(task) => task.await?.shutdown()?.await,
                }
            })
            .collect::<Vec<_>>();

        async move {
            futures::future::join_all(shutdown_futures).await;
        }
    }

    async fn format_locally(
        lsp_store: WeakModel<LspStore>,
        mut buffers_with_paths: Vec<(Model<Buffer>, Option<PathBuf>)>,
        push_to_history: bool,
        trigger: FormatTrigger,
        mut cx: AsyncAppContext,
    ) -> anyhow::Result<ProjectTransaction> {
        // Do not allow multiple concurrent formatting requests for the
        // same buffer.
        lsp_store.update(&mut cx, |this, cx| {
            let this = this.as_local_mut().unwrap();
            buffers_with_paths.retain(|(buffer, _)| {
                this.buffers_being_formatted
                    .insert(buffer.read(cx).remote_id())
            });
        })?;

        let _cleanup = defer({
            let this = lsp_store.clone();
            let mut cx = cx.clone();
            let buffers = &buffers_with_paths;
            move || {
                this.update(&mut cx, |this, cx| {
                    let this = this.as_local_mut().unwrap();
                    for (buffer, _) in buffers {
                        this.buffers_being_formatted
                            .remove(&buffer.read(cx).remote_id());
                    }
                })
                .ok();
            }
        });

        let mut project_transaction = ProjectTransaction::default();
        for (buffer, buffer_abs_path) in &buffers_with_paths {
            let (primary_adapter_and_server, adapters_and_servers) =
                lsp_store.update(&mut cx, |lsp_store, cx| {
                    let buffer = buffer.read(cx);

                    let adapters_and_servers = lsp_store
                        .language_servers_for_buffer(buffer, cx)
                        .map(|(adapter, lsp)| (adapter.clone(), lsp.clone()))
                        .collect::<Vec<_>>();

                    let primary_adapter = lsp_store
                        .primary_language_server_for_buffer(buffer, cx)
                        .map(|(adapter, lsp)| (adapter.clone(), lsp.clone()));

                    (primary_adapter, adapters_and_servers)
                })?;

            let settings = buffer.update(&mut cx, |buffer, cx| {
                language_settings(buffer.language(), buffer.file(), cx).clone()
            })?;

            let remove_trailing_whitespace = settings.remove_trailing_whitespace_on_save;
            let ensure_final_newline = settings.ensure_final_newline_on_save;

            // First, format buffer's whitespace according to the settings.
            let trailing_whitespace_diff = if remove_trailing_whitespace {
                Some(
                    buffer
                        .update(&mut cx, |b, cx| b.remove_trailing_whitespace(cx))?
                        .await,
                )
            } else {
                None
            };
            let whitespace_transaction_id = buffer.update(&mut cx, |buffer, cx| {
                buffer.finalize_last_transaction();
                buffer.start_transaction();
                if let Some(diff) = trailing_whitespace_diff {
                    buffer.apply_diff(diff, cx);
                }
                if ensure_final_newline {
                    buffer.ensure_final_newline(cx);
                }
                buffer.end_transaction(cx)
            })?;

            // Apply the `code_actions_on_format` before we run the formatter.
            let code_actions = deserialize_code_actions(&settings.code_actions_on_format);
            #[allow(clippy::nonminimal_bool)]
            if !code_actions.is_empty()
                && !(trigger == FormatTrigger::Save && settings.format_on_save == FormatOnSave::Off)
            {
                LspStore::execute_code_actions_on_servers(
                    &lsp_store,
                    &adapters_and_servers,
                    code_actions,
                    buffer,
                    push_to_history,
                    &mut project_transaction,
                    &mut cx,
                )
                .await?;
            }

            // Apply language-specific formatting using either the primary language server
            // or external command.
            // Except for code actions, which are applied with all connected language servers.
            let primary_language_server =
                primary_adapter_and_server.map(|(_adapter, server)| server.clone());
            let server_and_buffer = primary_language_server
                .as_ref()
                .zip(buffer_abs_path.as_ref());

            let prettier_settings = buffer.read_with(&cx, |buffer, cx| {
                language_settings(buffer.language(), buffer.file(), cx)
                    .prettier
                    .clone()
            })?;

            let mut format_operations: Vec<FormatOperation> = vec![];
            {
                match trigger {
                    FormatTrigger::Save => {
                        match &settings.format_on_save {
                            FormatOnSave::Off => {
                                // nothing
                            }
                            FormatOnSave::On => {
                                match &settings.formatter {
                                    SelectedFormatter::Auto => {
                                        // do the auto-format: prefer prettier, fallback to primary language server
                                        let diff = {
                                            if prettier_settings.allowed {
                                                Self::perform_format(
                                                    &Formatter::Prettier,
                                                    server_and_buffer,
                                                    lsp_store.clone(),
                                                    buffer,
                                                    buffer_abs_path,
                                                    &settings,
                                                    &adapters_and_servers,
                                                    push_to_history,
                                                    &mut project_transaction,
                                                    &mut cx,
                                                )
                                                .await
                                            } else {
                                                Self::perform_format(
                                                    &Formatter::LanguageServer { name: None },
                                                    server_and_buffer,
                                                    lsp_store.clone(),
                                                    buffer,
                                                    buffer_abs_path,
                                                    &settings,
                                                    &adapters_and_servers,
                                                    push_to_history,
                                                    &mut project_transaction,
                                                    &mut cx,
                                                )
                                                .await
                                            }
                                        }
                                        .log_err()
                                        .flatten();
                                        if let Some(op) = diff {
                                            format_operations.push(op);
                                        }
                                    }
                                    SelectedFormatter::List(formatters) => {
                                        for formatter in formatters.as_ref() {
                                            let diff = Self::perform_format(
                                                formatter,
                                                server_and_buffer,
                                                lsp_store.clone(),
                                                buffer,
                                                buffer_abs_path,
                                                &settings,
                                                &adapters_and_servers,
                                                push_to_history,
                                                &mut project_transaction,
                                                &mut cx,
                                            )
                                            .await
                                            .log_err()
                                            .flatten();
                                            if let Some(op) = diff {
                                                format_operations.push(op);
                                            }

                                            // format with formatter
                                        }
                                    }
                                }
                            }
                            FormatOnSave::List(formatters) => {
                                for formatter in formatters.as_ref() {
                                    let diff = Self::perform_format(
                                        formatter,
                                        server_and_buffer,
                                        lsp_store.clone(),
                                        buffer,
                                        buffer_abs_path,
                                        &settings,
                                        &adapters_and_servers,
                                        push_to_history,
                                        &mut project_transaction,
                                        &mut cx,
                                    )
                                    .await
                                    .log_err()
                                    .flatten();
                                    if let Some(op) = diff {
                                        format_operations.push(op);
                                    }
                                }
                            }
                        }
                    }
                    FormatTrigger::Manual => {
                        match &settings.formatter {
                            SelectedFormatter::Auto => {
                                // do the auto-format: prefer prettier, fallback to primary language server
                                let diff = {
                                    if prettier_settings.allowed {
                                        Self::perform_format(
                                            &Formatter::Prettier,
                                            server_and_buffer,
                                            lsp_store.clone(),
                                            buffer,
                                            buffer_abs_path,
                                            &settings,
                                            &adapters_and_servers,
                                            push_to_history,
                                            &mut project_transaction,
                                            &mut cx,
                                        )
                                        .await
                                    } else {
                                        Self::perform_format(
                                            &Formatter::LanguageServer { name: None },
                                            server_and_buffer,
                                            lsp_store.clone(),
                                            buffer,
                                            buffer_abs_path,
                                            &settings,
                                            &adapters_and_servers,
                                            push_to_history,
                                            &mut project_transaction,
                                            &mut cx,
                                        )
                                        .await
                                    }
                                }
                                .log_err()
                                .flatten();

                                if let Some(op) = diff {
                                    format_operations.push(op)
                                }
                            }
                            SelectedFormatter::List(formatters) => {
                                for formatter in formatters.as_ref() {
                                    // format with formatter
                                    let diff = Self::perform_format(
                                        formatter,
                                        server_and_buffer,
                                        lsp_store.clone(),
                                        buffer,
                                        buffer_abs_path,
                                        &settings,
                                        &adapters_and_servers,
                                        push_to_history,
                                        &mut project_transaction,
                                        &mut cx,
                                    )
                                    .await
                                    .log_err()
                                    .flatten();
                                    if let Some(op) = diff {
                                        format_operations.push(op);
                                    }
                                }
                            }
                        }
                    }
                }
            }

            buffer.update(&mut cx, |b, cx| {
                // If the buffer had its whitespace formatted and was edited while the language-specific
                // formatting was being computed, avoid applying the language-specific formatting, because
                // it can't be grouped with the whitespace formatting in the undo history.
                if let Some(transaction_id) = whitespace_transaction_id {
                    if b.peek_undo_stack()
                        .map_or(true, |e| e.transaction_id() != transaction_id)
                    {
                        format_operations.clear();
                    }
                }

                // Apply any language-specific formatting, and group the two formatting operations
                // in the buffer's undo history.
                for operation in format_operations {
                    match operation {
                        FormatOperation::Lsp(edits) => {
                            b.edit(edits, None, cx);
                        }
                        FormatOperation::External(diff) => {
                            b.apply_diff(diff, cx);
                        }
                        FormatOperation::Prettier(diff) => {
                            b.apply_diff(diff, cx);
                        }
                    }

                    if let Some(transaction_id) = whitespace_transaction_id {
                        b.group_until_transaction(transaction_id);
                    } else if let Some(transaction) = project_transaction.0.get(buffer) {
                        b.group_until_transaction(transaction.id)
                    }
                }

                if let Some(transaction) = b.finalize_last_transaction().cloned() {
                    if !push_to_history {
                        b.forget_transaction(transaction.id);
                    }
                    project_transaction.0.insert(buffer.clone(), transaction);
                }
            })?;
        }

        Ok(project_transaction)
    }

    #[allow(clippy::too_many_arguments)]
    async fn perform_format(
        formatter: &Formatter,
        primary_server_and_buffer: Option<(&Arc<LanguageServer>, &PathBuf)>,
        lsp_store: WeakModel<LspStore>,
        buffer: &Model<Buffer>,
        buffer_abs_path: &Option<PathBuf>,
        settings: &LanguageSettings,
        adapters_and_servers: &[(Arc<CachedLspAdapter>, Arc<LanguageServer>)],
        push_to_history: bool,
        transaction: &mut ProjectTransaction,
        cx: &mut AsyncAppContext,
    ) -> Result<Option<FormatOperation>, anyhow::Error> {
        let result = match formatter {
            Formatter::LanguageServer { name } => {
                if let Some((language_server, buffer_abs_path)) = primary_server_and_buffer {
                    let language_server = if let Some(name) = name {
                        adapters_and_servers
                            .iter()
                            .find_map(|(adapter, server)| {
                                adapter.name.0.as_ref().eq(name.as_str()).then_some(server)
                            })
                            .unwrap_or(language_server)
                    } else {
                        language_server
                    };

                    Some(FormatOperation::Lsp(
                        LspStore::format_via_lsp(
                            &lsp_store,
                            buffer,
                            buffer_abs_path,
                            language_server,
                            settings,
                            cx,
                        )
                        .await
                        .context("failed to format via language server")?,
                    ))
                } else {
                    None
                }
            }
            Formatter::Prettier => {
                let prettier = lsp_store.update(cx, |lsp_store, _cx| {
                    lsp_store.prettier_store().unwrap().downgrade()
                })?;
                prettier_store::format_with_prettier(&prettier, buffer, cx)
                    .await
                    .transpose()
                    .ok()
                    .flatten()
            }
            Formatter::External { command, arguments } => {
                let buffer_abs_path = buffer_abs_path.as_ref().map(|path| path.as_path());
                Self::format_via_external_command(
                    buffer,
                    buffer_abs_path,
                    command,
                    arguments.as_deref(),
                    cx,
                )
                .await
                .context(format!(
                    "failed to format via external command {:?}",
                    command
                ))?
                .map(FormatOperation::External)
            }
            Formatter::CodeActions(code_actions) => {
                let code_actions = deserialize_code_actions(code_actions);
                if !code_actions.is_empty() {
                    LspStore::execute_code_actions_on_servers(
                        &lsp_store,
                        adapters_and_servers,
                        code_actions,
                        buffer,
                        push_to_history,
                        transaction,
                        cx,
                    )
                    .await?;
                }
                None
            }
        };
        anyhow::Ok(result)
    }

    async fn format_via_external_command(
        buffer: &Model<Buffer>,
        buffer_abs_path: Option<&Path>,
        command: &str,
        arguments: Option<&[String]>,
        cx: &mut AsyncAppContext,
    ) -> Result<Option<Diff>> {
        let working_dir_path = buffer.update(cx, |buffer, cx| {
            let file = File::from_dyn(buffer.file())?;
            let worktree = file.worktree.read(cx);
            let mut worktree_path = worktree.abs_path().to_path_buf();
            if worktree.root_entry()?.is_file() {
                worktree_path.pop();
            }
            Some(worktree_path)
        })?;

        let mut child = smol::process::Command::new(command);
        #[cfg(target_os = "windows")]
        {
            use smol::process::windows::CommandExt;
            child.creation_flags(windows::Win32::System::Threading::CREATE_NO_WINDOW.0);
        }

        if let Some(working_dir_path) = working_dir_path {
            child.current_dir(working_dir_path);
        }

        if let Some(arguments) = arguments {
            child.args(arguments.iter().map(|arg| {
                if let Some(buffer_abs_path) = buffer_abs_path {
                    arg.replace("{buffer_path}", &buffer_abs_path.to_string_lossy())
                } else {
                    arg.replace("{buffer_path}", "Untitled")
                }
            }));
        }

        let mut child = child
            .stdin(smol::process::Stdio::piped())
            .stdout(smol::process::Stdio::piped())
            .stderr(smol::process::Stdio::piped())
            .spawn()?;

        let stdin = child
            .stdin
            .as_mut()
            .ok_or_else(|| anyhow!("failed to acquire stdin"))?;
        let text = buffer.update(cx, |buffer, _| buffer.as_rope().clone())?;
        for chunk in text.chunks() {
            stdin.write_all(chunk.as_bytes()).await?;
        }
        stdin.flush().await?;

        let output = child.output().await?;
        if !output.status.success() {
            return Err(anyhow!(
                "command failed with exit code {:?}:\nstdout: {}\nstderr: {}",
                output.status.code(),
                String::from_utf8_lossy(&output.stdout),
                String::from_utf8_lossy(&output.stderr),
            ));
        }

        let stdout = String::from_utf8(output.stdout)?;
        Ok(Some(
            buffer
                .update(cx, |buffer, cx| buffer.diff(stdout, cx))?
                .await,
        ))
    }
}

pub struct RemoteLspStore {
    upstream_client: AnyProtoClient,
    upstream_project_id: u64,
}

impl RemoteLspStore {}

// pub struct SshLspStore {
//     upstream_client: AnyProtoClient,
//     current_lsp_settings: HashMap<LanguageServerName, LspSettings>,
// }

#[allow(clippy::large_enum_variant)]
pub enum LspStoreMode {
    Local(LocalLspStore),   // ssh host and collab host
    Remote(RemoteLspStore), // collab guest
}

impl LspStoreMode {
    fn is_local(&self) -> bool {
        matches!(self, LspStoreMode::Local(_))
    }

    fn is_remote(&self) -> bool {
        matches!(self, LspStoreMode::Remote(_))
    }
}

pub struct LspStore {
    mode: LspStoreMode,
    downstream_client: Option<(AnyProtoClient, u64)>,
    nonce: u128,
    buffer_store: Model<BufferStore>,
    worktree_store: Model<WorktreeStore>,
    buffer_snapshots: HashMap<BufferId, HashMap<LanguageServerId, Vec<LspBufferSnapshot>>>, // buffer_id -> server_id -> vec of snapshots
    pub languages: Arc<LanguageRegistry>,
    language_server_ids: HashMap<(WorktreeId, LanguageServerName), LanguageServerId>,
    pub language_server_statuses: BTreeMap<LanguageServerId, LanguageServerStatus>,
    active_entry: Option<ProjectEntryId>,
    _maintain_workspace_config: Task<Result<()>>,
    _maintain_buffer_languages: Task<()>,
    next_diagnostic_group_id: usize,
    diagnostic_summaries:
        HashMap<WorktreeId, HashMap<Arc<Path>, HashMap<LanguageServerId, DiagnosticSummary>>>,
    diagnostics: HashMap<
        WorktreeId,
        HashMap<
            Arc<Path>,
            Vec<(
                LanguageServerId,
                Vec<DiagnosticEntry<Unclipped<PointUtf16>>>,
            )>,
        >,
    >,
}

pub enum LspStoreEvent {
    LanguageServerAdded(LanguageServerId),
    LanguageServerRemoved(LanguageServerId),
    LanguageServerUpdate {
        language_server_id: LanguageServerId,
        message: proto::update_language_server::Variant,
    },
    LanguageServerLog(LanguageServerId, LanguageServerLogType, String),
    LanguageServerPrompt(LanguageServerPromptRequest),
    LanguageDetected {
        buffer: Model<Buffer>,
        new_language: Option<Arc<Language>>,
    },
    Notification(String),
    RefreshInlayHints,
    DiagnosticsUpdated {
        language_server_id: LanguageServerId,
        path: ProjectPath,
    },
    DiskBasedDiagnosticsStarted {
        language_server_id: LanguageServerId,
    },
    DiskBasedDiagnosticsFinished {
        language_server_id: LanguageServerId,
    },
    SnippetEdit {
        buffer_id: BufferId,
        edits: Vec<(lsp::Range, Snippet)>,
        most_recent_edit: clock::Lamport,
    },
}

#[derive(Clone, Debug, Serialize)]
pub struct LanguageServerStatus {
    pub name: String,
    pub pending_work: BTreeMap<String, LanguageServerProgress>,
    pub has_pending_diagnostic_updates: bool,
    progress_tokens: HashSet<String>,
}

#[derive(Clone, Debug)]
struct CoreSymbol {
    pub language_server_name: LanguageServerName,
    pub source_worktree_id: WorktreeId,
    pub path: ProjectPath,
    pub name: String,
    pub kind: lsp::SymbolKind,
    pub range: Range<Unclipped<PointUtf16>>,
    pub signature: [u8; 32],
}

impl LspStore {
    pub fn init(client: &AnyProtoClient) {
        client.add_model_request_handler(Self::handle_multi_lsp_query);
        client.add_model_request_handler(Self::handle_restart_language_servers);
        client.add_model_message_handler(Self::handle_start_language_server);
        client.add_model_message_handler(Self::handle_update_language_server);
        client.add_model_message_handler(Self::handle_update_diagnostic_summary);
        client.add_model_request_handler(Self::handle_format_buffers);
        client.add_model_request_handler(Self::handle_resolve_completion_documentation);
        client.add_model_request_handler(Self::handle_apply_code_action);
        client.add_model_request_handler(Self::handle_inlay_hints);
        client.add_model_request_handler(Self::handle_get_project_symbols);
        client.add_model_request_handler(Self::handle_resolve_inlay_hint);
        client.add_model_request_handler(Self::handle_open_buffer_for_symbol);
        client.add_model_request_handler(Self::handle_refresh_inlay_hints);
        client.add_model_request_handler(Self::handle_on_type_formatting);
        client.add_model_request_handler(Self::handle_apply_additional_edits_for_completion);
        client.add_model_request_handler(Self::handle_lsp_command::<GetCodeActions>);
        client.add_model_request_handler(Self::handle_lsp_command::<GetCompletions>);
        client.add_model_request_handler(Self::handle_lsp_command::<GetHover>);
        client.add_model_request_handler(Self::handle_lsp_command::<GetDefinition>);
        client.add_model_request_handler(Self::handle_lsp_command::<GetDeclaration>);
        client.add_model_request_handler(Self::handle_lsp_command::<GetTypeDefinition>);
        client.add_model_request_handler(Self::handle_lsp_command::<GetDocumentHighlights>);
        client.add_model_request_handler(Self::handle_lsp_command::<GetReferences>);
        client.add_model_request_handler(Self::handle_lsp_command::<PrepareRename>);
        client.add_model_request_handler(Self::handle_lsp_command::<PerformRename>);
        client.add_model_request_handler(Self::handle_lsp_command::<lsp_ext_command::ExpandMacro>);
        client.add_model_request_handler(Self::handle_lsp_command::<LinkedEditingRange>);
    }

    pub fn as_remote(&self) -> Option<&RemoteLspStore> {
        match &self.mode {
            LspStoreMode::Remote(remote_lsp_store) => Some(remote_lsp_store),
            _ => None,
        }
    }

    pub fn as_local(&self) -> Option<&LocalLspStore> {
        match &self.mode {
            LspStoreMode::Local(local_lsp_store) => Some(local_lsp_store),
            _ => None,
        }
    }

    pub fn as_local_mut(&mut self) -> Option<&mut LocalLspStore> {
        match &mut self.mode {
            LspStoreMode::Local(local_lsp_store) => Some(local_lsp_store),
            _ => None,
        }
    }

    pub fn upstream_client(&self) -> Option<(AnyProtoClient, u64)> {
        match &self.mode {
            LspStoreMode::Remote(RemoteLspStore {
                upstream_client,
                upstream_project_id,
                ..
            }) => Some((upstream_client.clone(), *upstream_project_id)),
            LspStoreMode::Local(_) => None,
        }
    }

    pub fn swap_current_lsp_settings(
        &mut self,
        new_settings: HashMap<LanguageServerName, LspSettings>,
    ) -> Option<HashMap<LanguageServerName, LspSettings>> {
        match &mut self.mode {
            LspStoreMode::Local(LocalLspStore {
                current_lsp_settings,
                ..
            }) => {
                let ret = mem::take(current_lsp_settings);
                *current_lsp_settings = new_settings;
                Some(ret)
            }
            LspStoreMode::Remote(_) => None,
        }
    }

    #[allow(clippy::too_many_arguments)]
    pub fn new_local(
        buffer_store: Model<BufferStore>,
        worktree_store: Model<WorktreeStore>,
        dap_store: Model<DapStore>,
        prettier_store: Model<PrettierStore>,
        environment: Model<ProjectEnvironment>,
        languages: Arc<LanguageRegistry>,
        http_client: Option<Arc<dyn HttpClient>>,
        fs: Arc<dyn Fs>,
        cx: &mut ModelContext<Self>,
    ) -> Self {
        let yarn = YarnPathStore::new(fs.clone(), cx);
        cx.subscribe(&buffer_store, Self::on_buffer_store_event)
            .detach();
        cx.subscribe(&worktree_store, Self::on_worktree_store_event)
            .detach();
        cx.subscribe(&prettier_store, Self::on_prettier_store_event)
            .detach();
        cx.observe_global::<SettingsStore>(Self::on_settings_changed)
            .detach();

        Self {
            mode: LspStoreMode::Local(LocalLspStore {
                supplementary_language_servers: Default::default(),
                language_servers: Default::default(),
                last_workspace_edits_by_language_server: Default::default(),
                language_server_watched_paths: Default::default(),
                language_server_watcher_registrations: Default::default(),
                current_lsp_settings: ProjectSettings::get_global(cx).lsp.clone(),
                buffers_being_formatted: Default::default(),
                last_formatting_failure: None,
                prettier_store,
                dap_store,
                environment,
                http_client,
                fs,
                yarn,
                _subscription: cx.on_app_quit(|this, cx| {
                    this.as_local_mut().unwrap().shutdown_language_servers(cx)
                }),
            }),
            downstream_client: None,
            buffer_store,
            worktree_store,
            languages: languages.clone(),
            language_server_ids: Default::default(),
            language_server_statuses: Default::default(),
            nonce: StdRng::from_entropy().gen(),
            buffer_snapshots: Default::default(),
            next_diagnostic_group_id: Default::default(),
            diagnostic_summaries: Default::default(),
            diagnostics: Default::default(),
            active_entry: None,

            _maintain_workspace_config: Self::maintain_workspace_config(cx),
            _maintain_buffer_languages: Self::maintain_buffer_languages(languages.clone(), cx),
        }
    }

    fn send_lsp_proto_request<R: LspCommand>(
        &self,
        buffer: Model<Buffer>,
        client: AnyProtoClient,
        upstream_project_id: u64,
        request: R,
        cx: &mut ModelContext<'_, LspStore>,
    ) -> Task<anyhow::Result<<R as LspCommand>::Response>> {
        let message = request.to_proto(upstream_project_id, buffer.read(cx));
        cx.spawn(move |this, cx| async move {
            let response = client.request(message).await?;
            let this = this.upgrade().context("project dropped")?;
            request
                .response_from_proto(response, this, buffer, cx)
                .await
        })
    }

    pub fn new_remote(
        buffer_store: Model<BufferStore>,
        worktree_store: Model<WorktreeStore>,
        languages: Arc<LanguageRegistry>,
        upstream_client: AnyProtoClient,
        project_id: u64,
        cx: &mut ModelContext<Self>,
    ) -> Self {
        cx.subscribe(&buffer_store, Self::on_buffer_store_event)
            .detach();
        cx.subscribe(&worktree_store, Self::on_worktree_store_event)
            .detach();

        Self {
            mode: LspStoreMode::Remote(RemoteLspStore {
                upstream_client,
                upstream_project_id: project_id,
            }),
            downstream_client: None,
            buffer_store,
            worktree_store,
            languages: languages.clone(),
            language_server_ids: Default::default(),
            language_server_statuses: Default::default(),
            nonce: StdRng::from_entropy().gen(),
            buffer_snapshots: Default::default(),
            next_diagnostic_group_id: Default::default(),
            diagnostic_summaries: Default::default(),
            diagnostics: Default::default(),
            active_entry: None,
            _maintain_workspace_config: Self::maintain_workspace_config(cx),
            _maintain_buffer_languages: Self::maintain_buffer_languages(languages.clone(), cx),
        }
    }

    fn worktree_for_id(
        &self,
        worktree_id: WorktreeId,
        cx: &ModelContext<Self>,
    ) -> Result<Model<Worktree>> {
        self.worktree_store
            .read(cx)
            .worktree_for_id(worktree_id, cx)
            .ok_or_else(|| anyhow!("worktree not found"))
    }

    fn on_buffer_store_event(
        &mut self,
        _: Model<BufferStore>,
        event: &BufferStoreEvent,
        cx: &mut ModelContext<Self>,
    ) {
        match event {
            BufferStoreEvent::BufferAdded(buffer) => {
                self.register_buffer(buffer, cx).log_err();
            }
            BufferStoreEvent::BufferChangedFilePath { buffer, old_file } => {
                if let Some(old_file) = File::from_dyn(old_file.as_ref()) {
                    self.unregister_buffer_from_language_servers(buffer, old_file, cx);
                }

                self.register_buffer_with_language_servers(buffer, cx);
            }
            BufferStoreEvent::BufferDropped(_) => {}
        }
    }

    fn on_worktree_store_event(
        &mut self,
        _: Model<WorktreeStore>,
        event: &WorktreeStoreEvent,
        cx: &mut ModelContext<Self>,
    ) {
        match event {
            WorktreeStoreEvent::WorktreeAdded(worktree) => {
                if !worktree.read(cx).is_local() {
                    return;
                }
                cx.subscribe(worktree, |this, worktree, event, cx| match event {
                    worktree::Event::UpdatedEntries(changes) => {
                        this.update_local_worktree_language_servers(&worktree, changes, cx);
                    }
                    worktree::Event::UpdatedGitRepositories(_)
                    | worktree::Event::DeletedEntry(_) => {}
                })
                .detach()
            }
            WorktreeStoreEvent::WorktreeRemoved(_, id) => self.remove_worktree(*id, cx),
            WorktreeStoreEvent::WorktreeOrderChanged => {}
            WorktreeStoreEvent::WorktreeUpdateSent(worktree) => {
                worktree.update(cx, |worktree, _cx| self.send_diagnostic_summaries(worktree));
            }
        }
    }

    fn on_prettier_store_event(
        &mut self,
        _: Model<PrettierStore>,
        event: &PrettierStoreEvent,
        cx: &mut ModelContext<Self>,
    ) {
        match event {
            PrettierStoreEvent::LanguageServerRemoved(prettier_server_id) => {
                self.unregister_supplementary_language_server(*prettier_server_id, cx);
            }
            PrettierStoreEvent::LanguageServerAdded {
                new_server_id,
                name,
                prettier_server,
            } => {
                self.register_supplementary_language_server(
                    *new_server_id,
                    name.clone(),
                    prettier_server.clone(),
                    cx,
                );
            }
        }
    }

    // todo!
    pub fn prettier_store(&self) -> Option<Model<PrettierStore>> {
        self.as_local().map(|local| local.prettier_store.clone())
    }

    fn on_buffer_event(
        &mut self,
        buffer: Model<Buffer>,
        event: &language::BufferEvent,
        cx: &mut ModelContext<Self>,
    ) {
        match event {
            language::BufferEvent::Edited { .. } => {
                self.on_buffer_edited(buffer, cx);
            }

            language::BufferEvent::Saved => {
                self.on_buffer_saved(buffer, cx);
            }

            _ => {}
        }
    }

    fn register_buffer(
        &mut self,
        buffer: &Model<Buffer>,
        cx: &mut ModelContext<Self>,
    ) -> Result<()> {
        buffer.update(cx, |buffer, _| {
            buffer.set_language_registry(self.languages.clone())
        });

        cx.subscribe(buffer, |this, buffer, event, cx| {
            this.on_buffer_event(buffer, event, cx);
        })
        .detach();

        self.register_buffer_with_language_servers(buffer, cx);
        cx.observe_release(buffer, |this, buffer, cx| {
            if let Some(lsp_store) = this.as_local_mut() {
                if let Some(project_path) = buffer.project_path(cx) {
                    lsp_store.dap_store.update(cx, |store, _cx| {
                        store.sync_open_breakpoints_to_closed_breakpoints(&project_path, buffer);
                    });
                };
            }

            if let Some(file) = File::from_dyn(buffer.file()) {
                if file.is_local() {
                    let uri = lsp::Url::from_file_path(file.abs_path(cx)).unwrap();
                    for server in this.language_servers_for_buffer(buffer, cx) {
                        server
                            .1
                            .notify::<lsp::notification::DidCloseTextDocument>(
                                lsp::DidCloseTextDocumentParams {
                                    text_document: lsp::TextDocumentIdentifier::new(uri.clone()),
                                },
                            )
                            .log_err();
                    }
                }
            }
        })
        .detach();

        Ok(())
    }

    fn maintain_buffer_languages(
        languages: Arc<LanguageRegistry>,
        cx: &mut ModelContext<Self>,
    ) -> Task<()> {
        let mut subscription = languages.subscribe();
        let mut prev_reload_count = languages.reload_count();
        cx.spawn(move |this, mut cx| async move {
            while let Some(()) = subscription.next().await {
                if let Some(this) = this.upgrade() {
                    // If the language registry has been reloaded, then remove and
                    // re-assign the languages on all open buffers.
                    let reload_count = languages.reload_count();
                    if reload_count > prev_reload_count {
                        prev_reload_count = reload_count;
                        this.update(&mut cx, |this, cx| {
                            this.buffer_store.clone().update(cx, |buffer_store, cx| {
                                for buffer in buffer_store.buffers() {
                                    if let Some(f) = File::from_dyn(buffer.read(cx).file()).cloned()
                                    {
                                        this.unregister_buffer_from_language_servers(
                                            &buffer, &f, cx,
                                        );
                                        buffer
                                            .update(cx, |buffer, cx| buffer.set_language(None, cx));
                                    }
                                }
                            });
                        })
                        .ok();
                    }

                    this.update(&mut cx, |this, cx| {
                        let mut plain_text_buffers = Vec::new();
                        let mut buffers_with_unknown_injections = Vec::new();
                        for handle in this.buffer_store.read(cx).buffers() {
                            let buffer = handle.read(cx);
                            if buffer.language().is_none()
                                || buffer.language() == Some(&*language::PLAIN_TEXT)
                            {
                                plain_text_buffers.push(handle);
                            } else if buffer.contains_unknown_injections() {
                                buffers_with_unknown_injections.push(handle);
                            }
                        }
                        for buffer in plain_text_buffers {
                            this.register_buffer_with_language_servers(&buffer, cx);
                        }

                        for buffer in buffers_with_unknown_injections {
                            buffer.update(cx, |buffer, cx| buffer.reparse(cx));
                        }
                    })
                    .ok();
                }
            }
        })
    }

    fn detect_language_for_buffer(
        &mut self,
        buffer_handle: &Model<Buffer>,
        cx: &mut ModelContext<Self>,
    ) -> Option<language::AvailableLanguage> {
        // If the buffer has a language, set it and start the language server if we haven't already.
        let buffer = buffer_handle.read(cx);
        let file = buffer.file()?;

        let content = buffer.as_rope();
        let available_language = self.languages.language_for_file(file, Some(content), cx);
        if let Some(available_language) = &available_language {
            if let Some(Ok(Ok(new_language))) = self
                .languages
                .load_language(available_language)
                .now_or_never()
            {
                self.set_language_for_buffer(buffer_handle, new_language, cx);
            }
        } else {
            cx.emit(LspStoreEvent::LanguageDetected {
                buffer: buffer_handle.clone(),
                new_language: None,
            });
        }

        available_language
    }

    pub fn set_language_for_buffer(
        &mut self,
        buffer: &Model<Buffer>,
        new_language: Arc<Language>,
        cx: &mut ModelContext<Self>,
    ) {
        buffer.update(cx, |buffer, cx| {
            if buffer.language().map_or(true, |old_language| {
                !Arc::ptr_eq(old_language, &new_language)
            }) {
                buffer.set_language(Some(new_language.clone()), cx);
            }
        });

        let buffer_file = buffer.read(cx).file().cloned();
        let settings = language_settings(Some(&new_language), buffer_file.as_ref(), cx).clone();
        let buffer_file = File::from_dyn(buffer_file.as_ref());

        let worktree_id = if let Some(file) = buffer_file {
            let worktree = file.worktree.clone();
            self.start_language_servers(&worktree, new_language.name(), cx);

            Some(worktree.read(cx).id())
        } else {
            None
        };

        if let Some(prettier_plugins) = prettier_store::prettier_plugins_for_language(&settings) {
            let prettier_store = self.as_local().map(|s| s.prettier_store.clone());
            if let Some(prettier_store) = prettier_store {
                prettier_store.update(cx, |prettier_store, cx| {
                    prettier_store.install_default_prettier(
                        worktree_id,
                        prettier_plugins.iter().map(|s| Arc::from(s.as_str())),
                        cx,
                    )
                })
            }
        }

        cx.emit(LspStoreEvent::LanguageDetected {
            buffer: buffer.clone(),
            new_language: Some(new_language),
        })
    }

    pub fn buffer_store(&self) -> Model<BufferStore> {
        self.buffer_store.clone()
    }

    pub fn set_active_entry(&mut self, active_entry: Option<ProjectEntryId>) {
        self.active_entry = active_entry;
    }

    pub(crate) fn send_diagnostic_summaries(&self, worktree: &mut Worktree) {
        if let Some((client, downstream_project_id)) = self.downstream_client.clone() {
            if let Some(summaries) = self.diagnostic_summaries.get(&worktree.id()) {
                for (path, summaries) in summaries {
                    for (&server_id, summary) in summaries {
                        client
                            .send(proto::UpdateDiagnosticSummary {
                                project_id: downstream_project_id,
                                worktree_id: worktree.id().to_proto(),
                                summary: Some(summary.to_proto(server_id, path)),
                            })
                            .log_err();
                    }
                }
            }
        }
    }

    pub fn request_lsp<R: LspCommand>(
        &self,
        buffer_handle: Model<Buffer>,
        server: LanguageServerToQuery,
        request: R,
        cx: &mut ModelContext<Self>,
    ) -> Task<Result<R::Response>>
    where
        <R::LspRequest as lsp::request::Request>::Result: Send,
        <R::LspRequest as lsp::request::Request>::Params: Send,
    {
        let buffer = buffer_handle.read(cx);

        if let Some((upstream_client, upstream_project_id)) = self.upstream_client() {
            return self.send_lsp_proto_request(
                buffer_handle,
                upstream_client,
                upstream_project_id,
                request,
                cx,
            );
        }

        let language_server = match server {
            LanguageServerToQuery::Primary => {
                match self.primary_language_server_for_buffer(buffer, cx) {
                    Some((_, server)) => Some(Arc::clone(server)),
                    None => return Task::ready(Ok(Default::default())),
                }
            }
            LanguageServerToQuery::Other(id) => self
                .language_server_for_buffer(buffer, id, cx)
                .map(|(_, server)| Arc::clone(server)),
        };
        let file = File::from_dyn(buffer.file()).and_then(File::as_local);
        if let (Some(file), Some(language_server)) = (file, language_server) {
            let lsp_params = request.to_lsp(&file.abs_path(cx), buffer, &language_server, cx);
            let status = request.status();
            return cx.spawn(move |this, cx| async move {
                if !request.check_capabilities(language_server.adapter_server_capabilities()) {
                    return Ok(Default::default());
                }

                let lsp_request = language_server.request::<R::LspRequest>(lsp_params);

                let id = lsp_request.id();
                let _cleanup = if status.is_some() {
                    cx.update(|cx| {
                        this.update(cx, |this, cx| {
                            this.on_lsp_work_start(
                                language_server.server_id(),
                                id.to_string(),
                                LanguageServerProgress {
                                    is_disk_based_diagnostics_progress: false,
                                    is_cancellable: false,
                                    title: None,
                                    message: status.clone(),
                                    percentage: None,
                                    last_update_at: cx.background_executor().now(),
                                },
                                cx,
                            );
                        })
                    })
                    .log_err();

                    Some(defer(|| {
                        cx.update(|cx| {
                            this.update(cx, |this, cx| {
                                this.on_lsp_work_end(
                                    language_server.server_id(),
                                    id.to_string(),
                                    cx,
                                );
                            })
                        })
                        .log_err();
                    }))
                } else {
                    None
                };

                let result = lsp_request.await;

                let response = result.map_err(|err| {
                    log::warn!(
                        "Generic lsp request to {} failed: {}",
                        language_server.name(),
                        err
                    );
                    err
                })?;

                request
                    .response_from_lsp(
                        response,
                        this.upgrade().ok_or_else(|| anyhow!("no app context"))?,
                        buffer_handle,
                        language_server.server_id(),
                        cx.clone(),
                    )
                    .await
            });
        }

        Task::ready(Ok(Default::default()))
    }

    fn on_settings_changed(&mut self, cx: &mut ModelContext<Self>) {
        let mut language_servers_to_start = Vec::new();
        let mut language_formatters_to_check = Vec::new();
        for buffer in self.buffer_store.read(cx).buffers() {
            let buffer = buffer.read(cx);
            let buffer_file = File::from_dyn(buffer.file());
            let buffer_language = buffer.language();
            let settings = language_settings(buffer_language, buffer.file(), cx);
            if let Some(language) = buffer_language {
                if settings.enable_language_server {
                    if let Some(file) = buffer_file {
                        language_servers_to_start.push((file.worktree.clone(), language.name()));
                    }
                }
                language_formatters_to_check
                    .push((buffer_file.map(|f| f.worktree_id(cx)), settings.clone()));
            }
        }

        let mut language_servers_to_stop = Vec::new();
        let mut language_servers_to_restart = Vec::new();
        let languages = self.languages.to_vec();

        let new_lsp_settings = ProjectSettings::get_global(cx).lsp.clone();
        let Some(current_lsp_settings) = self.swap_current_lsp_settings(new_lsp_settings.clone())
        else {
            return;
        };
        for (worktree_id, started_lsp_name) in self.started_language_servers() {
            let language = languages.iter().find_map(|l| {
                let adapter = self
                    .languages
                    .lsp_adapters(&l.name())
                    .iter()
                    .find(|adapter| adapter.name == started_lsp_name)?
                    .clone();
                Some((l, adapter))
            });
            if let Some((language, adapter)) = language {
                let worktree = self.worktree_for_id(worktree_id, cx).ok();
                let file = worktree.as_ref().and_then(|tree| {
                    tree.update(cx, |tree, cx| tree.root_file(cx).map(|f| f as _))
                });
                if !language_settings(Some(language), file.as_ref(), cx).enable_language_server {
                    language_servers_to_stop.push((worktree_id, started_lsp_name.clone()));
                } else if let Some(worktree) = worktree {
                    let server_name = &adapter.name;
                    match (
                        current_lsp_settings.get(server_name),
                        new_lsp_settings.get(server_name),
                    ) {
                        (None, None) => {}
                        (Some(_), None) | (None, Some(_)) => {
                            language_servers_to_restart.push((worktree, language.name()));
                        }
                        (Some(current_lsp_settings), Some(new_lsp_settings)) => {
                            if current_lsp_settings != new_lsp_settings {
                                language_servers_to_restart.push((worktree, language.name()));
                            }
                        }
                    }
                }
            }
        }

        for (worktree_id, adapter_name) in language_servers_to_stop {
            self.stop_local_language_server(worktree_id, adapter_name, cx)
                .detach();
        }

        if let Some(prettier_store) = self.as_local().map(|s| s.prettier_store.clone()) {
            prettier_store.update(cx, |prettier_store, cx| {
                prettier_store.on_settings_changed(language_formatters_to_check, cx)
            })
        }

        // Start all the newly-enabled language servers.
        for (worktree, language) in language_servers_to_start {
            self.start_language_servers(&worktree, language, cx);
        }

        // Restart all language servers with changed initialization options.
        for (worktree, language) in language_servers_to_restart {
            self.restart_local_language_servers(worktree, language, cx);
        }

        cx.notify();
    }

    pub async fn execute_code_actions_on_servers(
        this: &WeakModel<LspStore>,
        adapters_and_servers: &[(Arc<CachedLspAdapter>, Arc<LanguageServer>)],
        code_actions: Vec<lsp::CodeActionKind>,
        buffer: &Model<Buffer>,
        push_to_history: bool,
        project_transaction: &mut ProjectTransaction,
        cx: &mut AsyncAppContext,
    ) -> Result<(), anyhow::Error> {
        for (lsp_adapter, language_server) in adapters_and_servers.iter() {
            let code_actions = code_actions.clone();

            let actions = this
                .update(cx, move |this, cx| {
                    let request = GetCodeActions {
                        range: text::Anchor::MIN..text::Anchor::MAX,
                        kinds: Some(code_actions),
                    };
                    let server = LanguageServerToQuery::Other(language_server.server_id());
                    this.request_lsp(buffer.clone(), server, request, cx)
                })?
                .await?;

            for mut action in actions {
                Self::try_resolve_code_action(language_server, &mut action)
                    .await
                    .context("resolving a formatting code action")?;

                if let Some(edit) = action.lsp_action.edit {
                    if edit.changes.is_none() && edit.document_changes.is_none() {
                        continue;
                    }

                    let new = Self::deserialize_workspace_edit(
                        this.upgrade().ok_or_else(|| anyhow!("project dropped"))?,
                        edit,
                        push_to_history,
                        lsp_adapter.clone(),
                        language_server.clone(),
                        cx,
                    )
                    .await?;
                    project_transaction.0.extend(new.0);
                }

                if let Some(command) = action.lsp_action.command {
                    this.update(cx, |this, _| {
                        if let LspStoreMode::Local(mode) = &mut this.mode {
                            mode.last_workspace_edits_by_language_server
                                .remove(&language_server.server_id());
                        }
                    })?;

                    language_server
                        .request::<lsp::request::ExecuteCommand>(lsp::ExecuteCommandParams {
                            command: command.command,
                            arguments: command.arguments.unwrap_or_default(),
                            ..Default::default()
                        })
                        .await?;

                    this.update(cx, |this, _| {
                        if let LspStoreMode::Local(mode) = &mut this.mode {
                            project_transaction.0.extend(
                                mode.last_workspace_edits_by_language_server
                                    .remove(&language_server.server_id())
                                    .unwrap_or_default()
                                    .0,
                            )
                        }
                    })?;
                }
            }
        }

        Ok(())
    }

    async fn try_resolve_code_action(
        lang_server: &LanguageServer,
        action: &mut CodeAction,
    ) -> anyhow::Result<()> {
        if GetCodeActions::can_resolve_actions(&lang_server.capabilities())
            && action.lsp_action.data.is_some()
            && (action.lsp_action.command.is_none() || action.lsp_action.edit.is_none())
        {
            action.lsp_action = lang_server
                .request::<lsp::request::CodeActionResolveRequest>(action.lsp_action.clone())
                .await?;
        }

        anyhow::Ok(())
    }

    pub fn apply_code_action(
        &self,
        buffer_handle: Model<Buffer>,
        mut action: CodeAction,
        push_to_history: bool,
        cx: &mut ModelContext<Self>,
    ) -> Task<Result<ProjectTransaction>> {
        if let Some((upstream_client, project_id)) = self.upstream_client() {
            let request = proto::ApplyCodeAction {
                project_id,
                buffer_id: buffer_handle.read(cx).remote_id().into(),
                action: Some(Self::serialize_code_action(&action)),
            };
            let buffer_store = self.buffer_store();
            cx.spawn(move |_, mut cx| async move {
                let response = upstream_client
                    .request(request)
                    .await?
                    .transaction
                    .ok_or_else(|| anyhow!("missing transaction"))?;

                buffer_store
                    .update(&mut cx, |buffer_store, cx| {
                        buffer_store.deserialize_project_transaction(response, push_to_history, cx)
                    })?
                    .await
            })
        } else {
            let buffer = buffer_handle.read(cx);
            let (lsp_adapter, lang_server) = if let Some((adapter, server)) =
                self.language_server_for_buffer(buffer, action.server_id, cx)
            {
                (adapter.clone(), server.clone())
            } else {
                return Task::ready(Ok(Default::default()));
            };
            cx.spawn(move |this, mut cx| async move {
                Self::try_resolve_code_action(&lang_server, &mut action)
                    .await
                    .context("resolving a code action")?;
                if let Some(edit) = action.lsp_action.edit {
                    if edit.changes.is_some() || edit.document_changes.is_some() {
                        return Self::deserialize_workspace_edit(
                            this.upgrade().ok_or_else(|| anyhow!("no app present"))?,
                            edit,
                            push_to_history,
                            lsp_adapter.clone(),
                            lang_server.clone(),
                            &mut cx,
                        )
                        .await;
                    }
                }

                if let Some(command) = action.lsp_action.command {
                    this.update(&mut cx, |this, _| {
                        this.as_local_mut()
                            .unwrap()
                            .last_workspace_edits_by_language_server
                            .remove(&lang_server.server_id());
                    })?;

                    let result = lang_server
                        .request::<lsp::request::ExecuteCommand>(lsp::ExecuteCommandParams {
                            command: command.command,
                            arguments: command.arguments.unwrap_or_default(),
                            ..Default::default()
                        })
                        .await;

                    result?;

                    return this.update(&mut cx, |this, _| {
                        this.as_local_mut()
                            .unwrap()
                            .last_workspace_edits_by_language_server
                            .remove(&lang_server.server_id())
                            .unwrap_or_default()
                    });
                }

                Ok(ProjectTransaction::default())
            })
        }
    }

    pub fn resolve_inlay_hint(
        &self,
        hint: InlayHint,
        buffer_handle: Model<Buffer>,
        server_id: LanguageServerId,
        cx: &mut ModelContext<Self>,
    ) -> Task<anyhow::Result<InlayHint>> {
        if let Some((upstream_client, project_id)) = self.upstream_client() {
            let request = proto::ResolveInlayHint {
                project_id,
                buffer_id: buffer_handle.read(cx).remote_id().into(),
                language_server_id: server_id.0 as u64,
                hint: Some(InlayHints::project_to_proto_hint(hint.clone())),
            };
            cx.spawn(move |_, _| async move {
                let response = upstream_client
                    .request(request)
                    .await
                    .context("inlay hints proto request")?;
                match response.hint {
                    Some(resolved_hint) => InlayHints::proto_to_project_hint(resolved_hint)
                        .context("inlay hints proto resolve response conversion"),
                    None => Ok(hint),
                }
            })
        } else {
            let buffer = buffer_handle.read(cx);
            let (_, lang_server) = if let Some((adapter, server)) =
                self.language_server_for_buffer(buffer, server_id, cx)
            {
                (adapter.clone(), server.clone())
            } else {
                return Task::ready(Ok(hint));
            };
            if !InlayHints::can_resolve_inlays(&lang_server.capabilities()) {
                return Task::ready(Ok(hint));
            }

            let buffer_snapshot = buffer.snapshot();
            cx.spawn(move |_, mut cx| async move {
                let resolve_task = lang_server.request::<lsp::request::InlayHintResolveRequest>(
                    InlayHints::project_to_lsp_hint(hint, &buffer_snapshot),
                );
                let resolved_hint = resolve_task
                    .await
                    .context("inlay hint resolve LSP request")?;
                let resolved_hint = InlayHints::lsp_to_project_hint(
                    resolved_hint,
                    &buffer_handle,
                    server_id,
                    ResolveState::Resolved,
                    false,
                    &mut cx,
                )
                .await?;
                Ok(resolved_hint)
            })
        }
    }

    pub(crate) fn linked_edit(
        &self,
        buffer: &Model<Buffer>,
        position: Anchor,
        cx: &mut ModelContext<Self>,
    ) -> Task<Result<Vec<Range<Anchor>>>> {
        let snapshot = buffer.read(cx).snapshot();
        let scope = snapshot.language_scope_at(position);
        let Some(server_id) = self
            .language_servers_for_buffer(buffer.read(cx), cx)
            .filter(|(_, server)| {
                server
                    .capabilities()
                    .linked_editing_range_provider
                    .is_some()
            })
            .filter(|(adapter, _)| {
                scope
                    .as_ref()
                    .map(|scope| scope.language_allowed(&adapter.name))
                    .unwrap_or(true)
            })
            .map(|(_, server)| LanguageServerToQuery::Other(server.server_id()))
            .next()
            .or_else(|| {
                self.upstream_client()
                    .is_some()
                    .then_some(LanguageServerToQuery::Primary)
            })
            .filter(|_| {
                maybe!({
                    let language_name = buffer.read(cx).language_at(position)?.name();
                    Some(
                        AllLanguageSettings::get_global(cx)
                            .language(Some(&language_name))
                            .linked_edits,
                    )
                }) == Some(true)
            })
        else {
            return Task::ready(Ok(vec![]));
        };

        self.request_lsp(
            buffer.clone(),
            server_id,
            LinkedEditingRange { position },
            cx,
        )
    }

    fn apply_on_type_formatting(
        &mut self,
        buffer: Model<Buffer>,
        position: Anchor,
        trigger: String,
        cx: &mut ModelContext<Self>,
    ) -> Task<Result<Option<Transaction>>> {
        if let Some((client, project_id)) = self.upstream_client() {
            let request = proto::OnTypeFormatting {
                project_id,
                buffer_id: buffer.read(cx).remote_id().into(),
                position: Some(serialize_anchor(&position)),
                trigger,
                version: serialize_version(&buffer.read(cx).version()),
            };
            cx.spawn(move |_, _| async move {
                client
                    .request(request)
                    .await?
                    .transaction
                    .map(language::proto::deserialize_transaction)
                    .transpose()
            })
        } else if let Some(local) = self.as_local_mut() {
            let buffer_id = buffer.read(cx).remote_id();
            local.buffers_being_formatted.insert(buffer_id);
            cx.spawn(move |this, mut cx| async move {
                let _cleanup = defer({
                    let this = this.clone();
                    let mut cx = cx.clone();
                    move || {
                        this.update(&mut cx, |this, _| {
                            if let Some(local) = this.as_local_mut() {
                                local.buffers_being_formatted.remove(&buffer_id);
                            }
                        })
                        .ok();
                    }
                });

                buffer
                    .update(&mut cx, |buffer, _| {
                        buffer.wait_for_edits(Some(position.timestamp))
                    })?
                    .await?;
                this.update(&mut cx, |this, cx| {
                    let position = position.to_point_utf16(buffer.read(cx));
                    this.on_type_format(buffer, position, trigger, false, cx)
                })?
                .await
            })
        } else {
            Task::ready(Err(anyhow!("No upstream client or local language server")))
        }
    }

    pub fn on_type_format<T: ToPointUtf16>(
        &mut self,
        buffer: Model<Buffer>,
        position: T,
        trigger: String,
        push_to_history: bool,
        cx: &mut ModelContext<Self>,
    ) -> Task<Result<Option<Transaction>>> {
        let position = position.to_point_utf16(buffer.read(cx));
        self.on_type_format_impl(buffer, position, trigger, push_to_history, cx)
    }

    fn on_type_format_impl(
        &mut self,
        buffer: Model<Buffer>,
        position: PointUtf16,
        trigger: String,
        push_to_history: bool,
        cx: &mut ModelContext<Self>,
    ) -> Task<Result<Option<Transaction>>> {
        let options = buffer.update(cx, |buffer, cx| {
            lsp_command::lsp_formatting_options(language_settings(
                buffer.language_at(position).as_ref(),
                buffer.file(),
                cx,
            ))
        });
        self.request_lsp(
            buffer.clone(),
            LanguageServerToQuery::Primary,
            OnTypeFormatting {
                position,
                trigger,
                options,
                push_to_history,
            },
            cx,
        )
    }

    pub async fn format_via_lsp(
        this: &WeakModel<Self>,
        buffer: &Model<Buffer>,
        abs_path: &Path,
        language_server: &Arc<LanguageServer>,
        settings: &LanguageSettings,
        cx: &mut AsyncAppContext,
    ) -> Result<Vec<(Range<Anchor>, String)>> {
        let uri = lsp::Url::from_file_path(abs_path)
            .map_err(|_| anyhow!("failed to convert abs path to uri"))?;
        let text_document = lsp::TextDocumentIdentifier::new(uri);
        let capabilities = &language_server.capabilities();

        let formatting_provider = capabilities.document_formatting_provider.as_ref();
        let range_formatting_provider = capabilities.document_range_formatting_provider.as_ref();

        let lsp_edits = if matches!(formatting_provider, Some(p) if *p != OneOf::Left(false)) {
            language_server
                .request::<lsp::request::Formatting>(lsp::DocumentFormattingParams {
                    text_document,
                    options: lsp_command::lsp_formatting_options(settings),
                    work_done_progress_params: Default::default(),
                })
                .await?
        } else if matches!(range_formatting_provider, Some(p) if *p != OneOf::Left(false)) {
            let buffer_start = lsp::Position::new(0, 0);
            let buffer_end = buffer.update(cx, |b, _| point_to_lsp(b.max_point_utf16()))?;

            language_server
                .request::<lsp::request::RangeFormatting>(lsp::DocumentRangeFormattingParams {
                    text_document,
                    range: lsp::Range::new(buffer_start, buffer_end),
                    options: lsp_command::lsp_formatting_options(settings),
                    work_done_progress_params: Default::default(),
                })
                .await?
        } else {
            None
        };

        if let Some(lsp_edits) = lsp_edits {
            this.update(cx, |this, cx| {
                this.edits_from_lsp(buffer, lsp_edits, language_server.server_id(), None, cx)
            })?
            .await
        } else {
            Ok(Vec::new())
        }
    }

    pub fn code_actions(
        &mut self,
        buffer_handle: &Model<Buffer>,
        range: Range<Anchor>,
        cx: &mut ModelContext<Self>,
    ) -> Task<Result<Vec<CodeAction>>> {
        if let Some((upstream_client, project_id)) = self.upstream_client() {
            let request_task = upstream_client.request(proto::MultiLspQuery {
                buffer_id: buffer_handle.read(cx).remote_id().into(),
                version: serialize_version(&buffer_handle.read(cx).version()),
                project_id,
                strategy: Some(proto::multi_lsp_query::Strategy::All(
                    proto::AllLanguageServers {},
                )),
                request: Some(proto::multi_lsp_query::Request::GetCodeActions(
                    GetCodeActions {
                        range: range.clone(),
                        kinds: None,
                    }
                    .to_proto(project_id, buffer_handle.read(cx)),
                )),
            });
            let buffer = buffer_handle.clone();
            cx.spawn(|weak_project, cx| async move {
                let Some(project) = weak_project.upgrade() else {
                    return Ok(Vec::new());
                };
                let responses = request_task.await?.responses;
                let actions = join_all(
                    responses
                        .into_iter()
                        .filter_map(|lsp_response| match lsp_response.response? {
                            proto::lsp_response::Response::GetCodeActionsResponse(response) => {
                                Some(response)
                            }
                            unexpected => {
                                debug_panic!("Unexpected response: {unexpected:?}");
                                None
                            }
                        })
                        .map(|code_actions_response| {
                            GetCodeActions {
                                range: range.clone(),
                                kinds: None,
                            }
                            .response_from_proto(
                                code_actions_response,
                                project.clone(),
                                buffer.clone(),
                                cx.clone(),
                            )
                        }),
                )
                .await;

                Ok(actions
                    .into_iter()
                    .collect::<Result<Vec<Vec<_>>>>()?
                    .into_iter()
                    .flatten()
                    .collect())
            })
        } else {
            let all_actions_task = self.request_multiple_lsp_locally(
                buffer_handle,
                Some(range.start),
                GetCodeActions {
                    range: range.clone(),
                    kinds: None,
                },
                cx,
            );
            cx.spawn(
                |_, _| async move { Ok(all_actions_task.await.into_iter().flatten().collect()) },
            )
        }
    }

    #[inline(never)]
    pub fn completions(
        &self,
        buffer: &Model<Buffer>,
        position: PointUtf16,
        context: CompletionContext,
        cx: &mut ModelContext<Self>,
    ) -> Task<Result<Vec<Completion>>> {
        let language_registry = self.languages.clone();

        if let Some((upstream_client, project_id)) = self.upstream_client() {
            let task = self.send_lsp_proto_request(
                buffer.clone(),
                upstream_client,
                project_id,
                GetCompletions { position, context },
                cx,
            );
            let language = buffer.read(cx).language().cloned();

            // In the future, we should provide project guests with the names of LSP adapters,
            // so that they can use the correct LSP adapter when computing labels. For now,
            // guests just use the first LSP adapter associated with the buffer's language.
            let lsp_adapter = language.as_ref().and_then(|language| {
                language_registry
                    .lsp_adapters(&language.name())
                    .first()
                    .cloned()
            });

            cx.foreground_executor().spawn(async move {
                let completions = task.await?;
                let mut result = Vec::new();
                populate_labels_for_completions(
                    completions,
                    &language_registry,
                    language,
                    lsp_adapter,
                    &mut result,
                )
                .await;
                Ok(result)
            })
        } else {
            let snapshot = buffer.read(cx).snapshot();
            let offset = position.to_offset(&snapshot);
            let scope = snapshot.language_scope_at(offset);
            let language = snapshot.language().cloned();

            let server_ids: Vec<_> = self
                .language_servers_for_buffer(buffer.read(cx), cx)
                .filter(|(_, server)| server.capabilities().completion_provider.is_some())
                .filter(|(adapter, _)| {
                    scope
                        .as_ref()
                        .map(|scope| scope.language_allowed(&adapter.name))
                        .unwrap_or(true)
                })
                .map(|(_, server)| server.server_id())
                .collect();

            let buffer = buffer.clone();
            cx.spawn(move |this, mut cx| async move {
                let mut tasks = Vec::with_capacity(server_ids.len());
                this.update(&mut cx, |this, cx| {
                    for server_id in server_ids {
                        let lsp_adapter = this.language_server_adapter_for_id(server_id);
                        tasks.push((
                            lsp_adapter,
                            this.request_lsp(
                                buffer.clone(),
                                LanguageServerToQuery::Other(server_id),
                                GetCompletions {
                                    position,
                                    context: context.clone(),
                                },
                                cx,
                            ),
                        ));
                    }
                })?;

                let mut completions = Vec::new();
                for (lsp_adapter, task) in tasks {
                    if let Ok(new_completions) = task.await {
                        populate_labels_for_completions(
                            new_completions,
                            &language_registry,
                            language.clone(),
                            lsp_adapter,
                            &mut completions,
                        )
                        .await;
                    }
                }

                Ok(completions)
            })
        }
    }

    pub fn resolve_completions(
        &self,
        buffer: Model<Buffer>,
        completion_indices: Vec<usize>,
        completions: Arc<RwLock<Box<[Completion]>>>,
        cx: &mut ModelContext<Self>,
    ) -> Task<Result<bool>> {
        let client = self.upstream_client();
        let language_registry = self.languages.clone();

        let buffer_id = buffer.read(cx).remote_id();
        let buffer_snapshot = buffer.read(cx).snapshot();

        cx.spawn(move |this, cx| async move {
            let mut did_resolve = false;
            if let Some((client, project_id)) = client {
                for completion_index in completion_indices {
                    let (server_id, completion) = {
                        let completions_guard = completions.read();
                        let completion = &completions_guard[completion_index];
                        did_resolve = true;
                        let server_id = completion.server_id;
                        let completion = completion.lsp_completion.clone();

                        (server_id, completion)
                    };

                    Self::resolve_completion_remote(
                        project_id,
                        server_id,
                        buffer_id,
                        completions.clone(),
                        completion_index,
                        completion,
                        client.clone(),
                        language_registry.clone(),
                    )
                    .await;
                }
            } else {
                for completion_index in completion_indices {
                    let (server_id, completion) = {
                        let completions_guard = completions.read();
                        let completion = &completions_guard[completion_index];
                        let server_id = completion.server_id;
                        let completion = completion.lsp_completion.clone();

                        (server_id, completion)
                    };

                    let server = this
                        .read_with(&cx, |this, _| this.language_server_for_id(server_id))
                        .ok()
                        .flatten();
                    let Some(server) = server else {
                        continue;
                    };

                    did_resolve = true;
                    Self::resolve_completion_local(
                        server,
                        &buffer_snapshot,
                        completions.clone(),
                        completion_index,
                        completion,
                        language_registry.clone(),
                    )
                    .await;
                }
            }

            Ok(did_resolve)
        })
    }

    async fn resolve_completion_local(
        server: Arc<lsp::LanguageServer>,
        snapshot: &BufferSnapshot,
        completions: Arc<RwLock<Box<[Completion]>>>,
        completion_index: usize,
        completion: lsp::CompletionItem,
        language_registry: Arc<LanguageRegistry>,
    ) {
        let can_resolve = server
            .capabilities()
            .completion_provider
            .as_ref()
            .and_then(|options| options.resolve_provider)
            .unwrap_or(false);
        if !can_resolve {
            return;
        }

        let request = server.request::<lsp::request::ResolveCompletionItem>(completion);
        let Some(completion_item) = request.await.log_err() else {
            return;
        };

        if let Some(lsp_documentation) = completion_item.documentation.as_ref() {
            let documentation = language::prepare_completion_documentation(
                lsp_documentation,
                &language_registry,
                None, // TODO: Try to reasonably work out which language the completion is for
            )
            .await;

            let mut completions = completions.write();
            let completion = &mut completions[completion_index];
            completion.documentation = Some(documentation);
        } else {
            let mut completions = completions.write();
            let completion = &mut completions[completion_index];
            completion.documentation = Some(Documentation::Undocumented);
        }

        if let Some(text_edit) = completion_item.text_edit.as_ref() {
            // Technically we don't have to parse the whole `text_edit`, since the only
            // language server we currently use that does update `text_edit` in `completionItem/resolve`
            // is `typescript-language-server` and they only update `text_edit.new_text`.
            // But we should not rely on that.
            let edit = parse_completion_text_edit(text_edit, snapshot);

            if let Some((old_range, mut new_text)) = edit {
                LineEnding::normalize(&mut new_text);

                let mut completions = completions.write();
                let completion = &mut completions[completion_index];

                completion.new_text = new_text;
                completion.old_range = old_range;
            }
        }
        if completion_item.insert_text_format == Some(InsertTextFormat::SNIPPET) {
            // vtsls might change the type of completion after resolution.
            let mut completions = completions.write();
            let completion = &mut completions[completion_index];
            if completion_item.insert_text_format != completion.lsp_completion.insert_text_format {
                completion.lsp_completion.insert_text_format = completion_item.insert_text_format;
            }
        }

        let mut completions = completions.write();
        let completion = &mut completions[completion_index];
        completion.lsp_completion = completion_item;
    }

    #[allow(clippy::too_many_arguments)]
    async fn resolve_completion_remote(
        project_id: u64,
        server_id: LanguageServerId,
        buffer_id: BufferId,
        completions: Arc<RwLock<Box<[Completion]>>>,
        completion_index: usize,
        completion: lsp::CompletionItem,
        client: AnyProtoClient,
        language_registry: Arc<LanguageRegistry>,
    ) {
        let request = proto::ResolveCompletionDocumentation {
            project_id,
            language_server_id: server_id.0 as u64,
            lsp_completion: serde_json::to_string(&completion).unwrap().into_bytes(),
            buffer_id: buffer_id.into(),
        };

        let Some(response) = client
            .request(request)
            .await
            .context("completion documentation resolve proto request")
            .log_err()
        else {
            return;
        };
        let Some(lsp_completion) = serde_json::from_slice(&response.lsp_completion).log_err()
        else {
            return;
        };

        let documentation = if response.documentation.is_empty() {
            Documentation::Undocumented
        } else if response.documentation_is_markdown {
            Documentation::MultiLineMarkdown(
                markdown::parse_markdown(&response.documentation, &language_registry, None).await,
            )
        } else if response.documentation.lines().count() <= 1 {
            Documentation::SingleLine(response.documentation)
        } else {
            Documentation::MultiLinePlainText(response.documentation)
        };

        let mut completions = completions.write();
        let completion = &mut completions[completion_index];
        completion.documentation = Some(documentation);
        completion.lsp_completion = lsp_completion;

        let old_range = response
            .old_start
            .and_then(deserialize_anchor)
            .zip(response.old_end.and_then(deserialize_anchor));
        if let Some((old_start, old_end)) = old_range {
            if !response.new_text.is_empty() {
                completion.new_text = response.new_text;
                completion.old_range = old_start..old_end;
            }
        }
    }

    pub fn apply_additional_edits_for_completion(
        &self,
        buffer_handle: Model<Buffer>,
        completion: Completion,
        push_to_history: bool,
        cx: &mut ModelContext<Self>,
    ) -> Task<Result<Option<Transaction>>> {
        let buffer = buffer_handle.read(cx);
        let buffer_id = buffer.remote_id();

        if let Some((client, project_id)) = self.upstream_client() {
            cx.spawn(move |_, mut cx| async move {
                let response = client
                    .request(proto::ApplyCompletionAdditionalEdits {
                        project_id,
                        buffer_id: buffer_id.into(),
                        completion: Some(Self::serialize_completion(&CoreCompletion {
                            old_range: completion.old_range,
                            new_text: completion.new_text,
                            server_id: completion.server_id,
                            lsp_completion: completion.lsp_completion,
                        })),
                    })
                    .await?;

                if let Some(transaction) = response.transaction {
                    let transaction = language::proto::deserialize_transaction(transaction)?;
                    buffer_handle
                        .update(&mut cx, |buffer, _| {
                            buffer.wait_for_edits(transaction.edit_ids.iter().copied())
                        })?
                        .await?;
                    if push_to_history {
                        buffer_handle.update(&mut cx, |buffer, _| {
                            buffer.push_transaction(transaction.clone(), Instant::now());
                        })?;
                    }
                    Ok(Some(transaction))
                } else {
                    Ok(None)
                }
            })
        } else {
            let server_id = completion.server_id;
            let lang_server = match self.language_server_for_buffer(buffer, server_id, cx) {
                Some((_, server)) => server.clone(),
                _ => return Task::ready(Ok(Default::default())),
            };

            cx.spawn(move |this, mut cx| async move {
                let can_resolve = lang_server
                    .capabilities()
                    .completion_provider
                    .as_ref()
                    .and_then(|options| options.resolve_provider)
                    .unwrap_or(false);
                let additional_text_edits = if can_resolve {
                    lang_server
                        .request::<lsp::request::ResolveCompletionItem>(completion.lsp_completion)
                        .await?
                        .additional_text_edits
                } else {
                    completion.lsp_completion.additional_text_edits
                };
                if let Some(edits) = additional_text_edits {
                    let edits = this
                        .update(&mut cx, |this, cx| {
                            this.edits_from_lsp(
                                &buffer_handle,
                                edits,
                                lang_server.server_id(),
                                None,
                                cx,
                            )
                        })?
                        .await?;

                    buffer_handle.update(&mut cx, |buffer, cx| {
                        buffer.finalize_last_transaction();
                        buffer.start_transaction();

                        for (range, text) in edits {
                            let primary = &completion.old_range;
                            let start_within = primary.start.cmp(&range.start, buffer).is_le()
                                && primary.end.cmp(&range.start, buffer).is_ge();
                            let end_within = range.start.cmp(&primary.end, buffer).is_le()
                                && range.end.cmp(&primary.end, buffer).is_ge();

                            //Skip additional edits which overlap with the primary completion edit
                            //https://github.com/zed-industries/zed/pull/1871
                            if !start_within && !end_within {
                                buffer.edit([(range, text)], None, cx);
                            }
                        }

                        let transaction = if buffer.end_transaction(cx).is_some() {
                            let transaction = buffer.finalize_last_transaction().unwrap().clone();
                            if !push_to_history {
                                buffer.forget_transaction(transaction.id);
                            }
                            Some(transaction)
                        } else {
                            None
                        };
                        Ok(transaction)
                    })?
                } else {
                    Ok(None)
                }
            })
        }
    }

    pub fn inlay_hints(
        &mut self,
        buffer_handle: Model<Buffer>,
        range: Range<Anchor>,
        cx: &mut ModelContext<Self>,
    ) -> Task<anyhow::Result<Vec<InlayHint>>> {
        let buffer = buffer_handle.read(cx);
        let range_start = range.start;
        let range_end = range.end;
        let buffer_id = buffer.remote_id().into();
        let lsp_request = InlayHints { range };

        if let Some((client, project_id)) = self.upstream_client() {
            let request = proto::InlayHints {
                project_id,
                buffer_id,
                start: Some(serialize_anchor(&range_start)),
                end: Some(serialize_anchor(&range_end)),
                version: serialize_version(&buffer_handle.read(cx).version()),
            };
            cx.spawn(move |project, cx| async move {
                let response = client
                    .request(request)
                    .await
                    .context("inlay hints proto request")?;
                LspCommand::response_from_proto(
                    lsp_request,
                    response,
                    project.upgrade().ok_or_else(|| anyhow!("No project"))?,
                    buffer_handle.clone(),
                    cx.clone(),
                )
                .await
                .context("inlay hints proto response conversion")
            })
        } else {
            let lsp_request_task = self.request_lsp(
                buffer_handle.clone(),
                LanguageServerToQuery::Primary,
                lsp_request,
                cx,
            );
            cx.spawn(move |_, mut cx| async move {
                buffer_handle
                    .update(&mut cx, |buffer, _| {
                        buffer.wait_for_edits(vec![range_start.timestamp, range_end.timestamp])
                    })?
                    .await
                    .context("waiting for inlay hint request range edits")?;
                lsp_request_task.await.context("inlay hints LSP request")
            })
        }
    }

    pub fn signature_help<T: ToPointUtf16>(
        &self,
        buffer: &Model<Buffer>,
        position: T,
        cx: &mut ModelContext<Self>,
    ) -> Task<Vec<SignatureHelp>> {
        let position = position.to_point_utf16(buffer.read(cx));

        if let Some((client, upstream_project_id)) = self.upstream_client() {
            let request_task = client.request(proto::MultiLspQuery {
                buffer_id: buffer.read(cx).remote_id().into(),
                version: serialize_version(&buffer.read(cx).version()),
                project_id: upstream_project_id,
                strategy: Some(proto::multi_lsp_query::Strategy::All(
                    proto::AllLanguageServers {},
                )),
                request: Some(proto::multi_lsp_query::Request::GetSignatureHelp(
                    GetSignatureHelp { position }.to_proto(upstream_project_id, buffer.read(cx)),
                )),
            });
            let buffer = buffer.clone();
            cx.spawn(|weak_project, cx| async move {
                let Some(project) = weak_project.upgrade() else {
                    return Vec::new();
                };
                join_all(
                    request_task
                        .await
                        .log_err()
                        .map(|response| response.responses)
                        .unwrap_or_default()
                        .into_iter()
                        .filter_map(|lsp_response| match lsp_response.response? {
                            proto::lsp_response::Response::GetSignatureHelpResponse(response) => {
                                Some(response)
                            }
                            unexpected => {
                                debug_panic!("Unexpected response: {unexpected:?}");
                                None
                            }
                        })
                        .map(|signature_response| {
                            let response = GetSignatureHelp { position }.response_from_proto(
                                signature_response,
                                project.clone(),
                                buffer.clone(),
                                cx.clone(),
                            );
                            async move { response.await.log_err().flatten() }
                        }),
                )
                .await
                .into_iter()
                .flatten()
                .collect()
            })
        } else {
            let all_actions_task = self.request_multiple_lsp_locally(
                buffer,
                Some(position),
                GetSignatureHelp { position },
                cx,
            );
            cx.spawn(|_, _| async move {
                all_actions_task
                    .await
                    .into_iter()
                    .flatten()
                    .filter(|help| !help.markdown.is_empty())
                    .collect::<Vec<_>>()
            })
        }
    }

    pub fn hover(
        &self,
        buffer: &Model<Buffer>,
        position: PointUtf16,
        cx: &mut ModelContext<Self>,
    ) -> Task<Vec<Hover>> {
        if let Some((client, upstream_project_id)) = self.upstream_client() {
            let request_task = client.request(proto::MultiLspQuery {
                buffer_id: buffer.read(cx).remote_id().into(),
                version: serialize_version(&buffer.read(cx).version()),
                project_id: upstream_project_id,
                strategy: Some(proto::multi_lsp_query::Strategy::All(
                    proto::AllLanguageServers {},
                )),
                request: Some(proto::multi_lsp_query::Request::GetHover(
                    GetHover { position }.to_proto(upstream_project_id, buffer.read(cx)),
                )),
            });
            let buffer = buffer.clone();
            cx.spawn(|weak_project, cx| async move {
                let Some(project) = weak_project.upgrade() else {
                    return Vec::new();
                };
                join_all(
                    request_task
                        .await
                        .log_err()
                        .map(|response| response.responses)
                        .unwrap_or_default()
                        .into_iter()
                        .filter_map(|lsp_response| match lsp_response.response? {
                            proto::lsp_response::Response::GetHoverResponse(response) => {
                                Some(response)
                            }
                            unexpected => {
                                debug_panic!("Unexpected response: {unexpected:?}");
                                None
                            }
                        })
                        .map(|hover_response| {
                            let response = GetHover { position }.response_from_proto(
                                hover_response,
                                project.clone(),
                                buffer.clone(),
                                cx.clone(),
                            );
                            async move {
                                response
                                    .await
                                    .log_err()
                                    .flatten()
                                    .and_then(remove_empty_hover_blocks)
                            }
                        }),
                )
                .await
                .into_iter()
                .flatten()
                .collect()
            })
        } else {
            let all_actions_task = self.request_multiple_lsp_locally(
                buffer,
                Some(position),
                GetHover { position },
                cx,
            );
            cx.spawn(|_, _| async move {
                all_actions_task
                    .await
                    .into_iter()
                    .filter_map(|hover| remove_empty_hover_blocks(hover?))
                    .collect::<Vec<Hover>>()
            })
        }
    }

    pub fn symbols(&self, query: &str, cx: &mut ModelContext<Self>) -> Task<Result<Vec<Symbol>>> {
        let language_registry = self.languages.clone();

        if let Some((upstream_client, project_id)) = self.upstream_client().as_ref() {
            let request = upstream_client.request(proto::GetProjectSymbols {
                project_id: *project_id,
                query: query.to_string(),
            });
            cx.foreground_executor().spawn(async move {
                let response = request.await?;
                let mut symbols = Vec::new();
                let core_symbols = response
                    .symbols
                    .into_iter()
                    .filter_map(|symbol| Self::deserialize_symbol(symbol).log_err())
                    .collect::<Vec<_>>();
                populate_labels_for_symbols(
                    core_symbols,
                    &language_registry,
                    None,
                    None,
                    &mut symbols,
                )
                .await;
                Ok(symbols)
            })
        } else {
            struct WorkspaceSymbolsResult {
                lsp_adapter: Arc<CachedLspAdapter>,
                language: LanguageName,
                worktree: WeakModel<Worktree>,
                worktree_abs_path: Arc<Path>,
                lsp_symbols: Vec<(String, SymbolKind, lsp::Location)>,
            }

            let mut requests = Vec::new();
            for ((worktree_id, _), server_id) in self.language_server_ids.iter() {
                let Some(worktree_handle) = self
                    .worktree_store
                    .read(cx)
                    .worktree_for_id(*worktree_id, cx)
                else {
                    continue;
                };
                let worktree = worktree_handle.read(cx);
                if !worktree.is_visible() {
                    continue;
                }
                let worktree_abs_path = worktree.abs_path().clone();

                let (lsp_adapter, language, server) =
                    match self.as_local().unwrap().language_servers.get(server_id) {
                        Some(LanguageServerState::Running {
                            adapter,
                            language,
                            server,
                            ..
                        }) => (adapter.clone(), language.clone(), server),

                        _ => continue,
                    };

                requests.push(
                    server
                        .request::<lsp::request::WorkspaceSymbolRequest>(
                            lsp::WorkspaceSymbolParams {
                                query: query.to_string(),
                                ..Default::default()
                            },
                        )
                        .log_err()
                        .map(move |response| {
                            let lsp_symbols = response.flatten().map(|symbol_response| match symbol_response {
                                lsp::WorkspaceSymbolResponse::Flat(flat_responses) => {
                                    flat_responses.into_iter().map(|lsp_symbol| {
                                        (lsp_symbol.name, lsp_symbol.kind, lsp_symbol.location)
                                    }).collect::<Vec<_>>()
                                }
                                lsp::WorkspaceSymbolResponse::Nested(nested_responses) => {
                                    nested_responses.into_iter().filter_map(|lsp_symbol| {
                                        let location = match lsp_symbol.location {
                                            OneOf::Left(location) => location,
                                            OneOf::Right(_) => {
                                                log::error!("Unexpected: client capabilities forbid symbol resolutions in workspace.symbol.resolveSupport");
                                                return None
                                            }
                                        };
                                        Some((lsp_symbol.name, lsp_symbol.kind, location))
                                    }).collect::<Vec<_>>()
                                }
                            }).unwrap_or_default();

                            WorkspaceSymbolsResult {
                                lsp_adapter,
                                language,
                                worktree: worktree_handle.downgrade(),
                                worktree_abs_path,
                                lsp_symbols,
                            }
                        }),
                );
            }

            cx.spawn(move |this, mut cx| async move {
                let responses = futures::future::join_all(requests).await;
                let this = match this.upgrade() {
                    Some(this) => this,
                    None => return Ok(Vec::new()),
                };

                let mut symbols = Vec::new();
                for result in responses {
                    let core_symbols = this.update(&mut cx, |this, cx| {
                        result
                            .lsp_symbols
                            .into_iter()
                            .filter_map(|(symbol_name, symbol_kind, symbol_location)| {
                                let abs_path = symbol_location.uri.to_file_path().ok()?;
                                let source_worktree = result.worktree.upgrade()?;
                                let source_worktree_id = source_worktree.read(cx).id();

                                let path;
                                let worktree;
                                if let Some((tree, rel_path)) =
                                    this.worktree_store.read(cx).find_worktree(&abs_path, cx)
                                {
                                    worktree = tree;
                                    path = rel_path;
                                } else {
                                    worktree = source_worktree.clone();
                                    path = relativize_path(&result.worktree_abs_path, &abs_path);
                                }

                                let worktree_id = worktree.read(cx).id();
                                let project_path = ProjectPath {
                                    worktree_id,
                                    path: path.into(),
                                };
                                let signature = this.symbol_signature(&project_path);
                                Some(CoreSymbol {
                                    language_server_name: result.lsp_adapter.name.clone(),
                                    source_worktree_id,
                                    path: project_path,
                                    kind: symbol_kind,
                                    name: symbol_name,
                                    range: range_from_lsp(symbol_location.range),
                                    signature,
                                })
                            })
                            .collect()
                    })?;

                    populate_labels_for_symbols(
                        core_symbols,
                        &language_registry,
                        Some(result.language),
                        Some(result.lsp_adapter),
                        &mut symbols,
                    )
                    .await;
                }

                Ok(symbols)
            })
        }
    }

    pub fn diagnostic_summaries<'a>(
        &'a self,
        include_ignored: bool,
        cx: &'a AppContext,
    ) -> impl Iterator<Item = (ProjectPath, LanguageServerId, DiagnosticSummary)> + 'a {
        self.worktree_store
            .read(cx)
            .visible_worktrees(cx)
            .filter_map(|worktree| {
                let worktree = worktree.read(cx);
                Some((worktree, self.diagnostic_summaries.get(&worktree.id())?))
            })
            .flat_map(move |(worktree, summaries)| {
                let worktree_id = worktree.id();
                summaries
                    .iter()
                    .filter(move |(path, _)| {
                        include_ignored
                            || worktree
                                .entry_for_path(path.as_ref())
                                .map_or(false, |entry| !entry.is_ignored)
                    })
                    .flat_map(move |(path, summaries)| {
                        summaries.iter().map(move |(server_id, summary)| {
                            (
                                ProjectPath {
                                    worktree_id,
                                    path: path.clone(),
                                },
                                *server_id,
                                *summary,
                            )
                        })
                    })
            })
    }

    pub fn started_language_servers(&self) -> Vec<(WorktreeId, LanguageServerName)> {
        self.language_server_ids.keys().cloned().collect()
    }

    pub fn on_buffer_edited(
        &mut self,
        buffer: Model<Buffer>,
        cx: &mut ModelContext<Self>,
    ) -> Option<()> {
        let buffer = buffer.read(cx);
        let file = File::from_dyn(buffer.file())?;
        let abs_path = file.as_local()?.abs_path(cx);
        let uri = lsp::Url::from_file_path(abs_path).unwrap();
        let next_snapshot = buffer.text_snapshot();

        let language_servers: Vec<_> = self
            .language_servers_for_buffer(buffer, cx)
            .map(|i| i.1.clone())
            .collect();

        for language_server in language_servers {
            let language_server = language_server.clone();

            let buffer_snapshots = self
                .buffer_snapshots
                .get_mut(&buffer.remote_id())
                .and_then(|m| m.get_mut(&language_server.server_id()))?;
            let previous_snapshot = buffer_snapshots.last()?;

            let build_incremental_change = || {
                buffer
                    .edits_since::<(PointUtf16, usize)>(previous_snapshot.snapshot.version())
                    .map(|edit| {
                        let edit_start = edit.new.start.0;
                        let edit_end = edit_start + (edit.old.end.0 - edit.old.start.0);
                        let new_text = next_snapshot
                            .text_for_range(edit.new.start.1..edit.new.end.1)
                            .collect();
                        lsp::TextDocumentContentChangeEvent {
                            range: Some(lsp::Range::new(
                                point_to_lsp(edit_start),
                                point_to_lsp(edit_end),
                            )),
                            range_length: None,
                            text: new_text,
                        }
                    })
                    .collect()
            };

            let document_sync_kind = language_server
                .capabilities()
                .text_document_sync
                .as_ref()
                .and_then(|sync| match sync {
                    lsp::TextDocumentSyncCapability::Kind(kind) => Some(*kind),
                    lsp::TextDocumentSyncCapability::Options(options) => options.change,
                });

            let content_changes: Vec<_> = match document_sync_kind {
                Some(lsp::TextDocumentSyncKind::FULL) => {
                    vec![lsp::TextDocumentContentChangeEvent {
                        range: None,
                        range_length: None,
                        text: next_snapshot.text(),
                    }]
                }
                Some(lsp::TextDocumentSyncKind::INCREMENTAL) => build_incremental_change(),
                _ => {
                    #[cfg(any(test, feature = "test-support"))]
                    {
                        build_incremental_change()
                    }

                    #[cfg(not(any(test, feature = "test-support")))]
                    {
                        continue;
                    }
                }
            };

            let next_version = previous_snapshot.version + 1;
            buffer_snapshots.push(LspBufferSnapshot {
                version: next_version,
                snapshot: next_snapshot.clone(),
            });

            language_server
                .notify::<lsp::notification::DidChangeTextDocument>(
                    lsp::DidChangeTextDocumentParams {
                        text_document: lsp::VersionedTextDocumentIdentifier::new(
                            uri.clone(),
                            next_version,
                        ),
                        content_changes,
                    },
                )
                .log_err();
        }

        None
    }

    pub fn on_buffer_saved(
        &mut self,
        buffer: Model<Buffer>,
        cx: &mut ModelContext<Self>,
    ) -> Option<()> {
        let file = File::from_dyn(buffer.read(cx).file())?;
        let worktree_id = file.worktree_id(cx);
        let abs_path = file.as_local()?.abs_path(cx);
        let worktree_path = file.as_local()?.path();
        let text_document = lsp::TextDocumentIdentifier {
            uri: lsp::Url::from_file_path(abs_path).log_err()?,
        };

        let watched_paths_for_server = &self.as_local()?.language_server_watched_paths;
        for server in self.language_servers_for_worktree(worktree_id) {
            let should_notify = maybe!({
                Some(
                    watched_paths_for_server
                        .get(&server.server_id())?
                        .read(cx)
                        .worktree_paths
                        .get(&worktree_id)?
                        .is_match(worktree_path),
                )
            })
            .unwrap_or_default();
            if !should_notify {
                continue;
            }
            if let Some(include_text) = include_text(server.as_ref()) {
                let text = if include_text {
                    Some(buffer.read(cx).text())
                } else {
                    None
                };
                server
                    .notify::<lsp::notification::DidSaveTextDocument>(
                        lsp::DidSaveTextDocumentParams {
                            text_document: text_document.clone(),
                            text,
                        },
                    )
                    .log_err();
            }
        }

        for language_server_id in self.language_server_ids_for_buffer(buffer.read(cx), cx) {
            self.simulate_disk_based_diagnostics_events_if_needed(language_server_id, cx);
        }

        None
    }

    fn maintain_workspace_config(cx: &mut ModelContext<Self>) -> Task<Result<()>> {
        let (mut settings_changed_tx, mut settings_changed_rx) = watch::channel();
        let _ = postage::stream::Stream::try_recv(&mut settings_changed_rx);

        let settings_observation = cx.observe_global::<SettingsStore>(move |_, _| {
            *settings_changed_tx.borrow_mut() = ();
        });

        cx.spawn(move |this, mut cx| async move {
            while let Some(()) = settings_changed_rx.next().await {
                let servers = this.update(&mut cx, |this, cx| {
                    this.language_server_ids
                        .iter()
                        .filter_map(|((worktree_id, _), server_id)| {
                            let worktree = this
                                .worktree_store
                                .read(cx)
                                .worktree_for_id(*worktree_id, cx)?;
                            let state = this.as_local()?.language_servers.get(server_id)?;
                            let delegate = LocalLspAdapterDelegate::for_local(this, &worktree, cx);
                            match state {
                                LanguageServerState::Starting(_) => None,
                                LanguageServerState::Running {
                                    adapter, server, ..
                                } => Some((
                                    adapter.adapter.clone(),
                                    server.clone(),
                                    delegate as Arc<dyn LspAdapterDelegate>,
                                )),
                            }
                        })
                        .collect::<Vec<_>>()
                })?;

                for (adapter, server, delegate) in servers {
                    let settings = adapter.workspace_configuration(&delegate, &mut cx).await?;

                    server
                        .notify::<lsp::notification::DidChangeConfiguration>(
                            lsp::DidChangeConfigurationParams { settings },
                        )
                        .ok();
                }
            }

            drop(settings_observation);
            anyhow::Ok(())
        })
    }

    fn primary_language_server_for_buffer<'a>(
        &'a self,
        buffer: &'a Buffer,
        cx: &'a AppContext,
    ) -> Option<(&'a Arc<CachedLspAdapter>, &'a Arc<LanguageServer>)> {
        // The list of language servers is ordered based on the `language_servers` setting
        // for each language, thus we can consider the first one in the list to be the
        // primary one.
        self.language_servers_for_buffer(buffer, cx).next()
    }

    pub fn language_server_for_buffer<'a>(
        &'a self,
        buffer: &'a Buffer,
        server_id: LanguageServerId,
        cx: &'a AppContext,
    ) -> Option<(&'a Arc<CachedLspAdapter>, &'a Arc<LanguageServer>)> {
        self.language_servers_for_buffer(buffer, cx)
            .find(|(_, s)| s.server_id() == server_id)
    }

    fn language_servers_for_worktree(
        &self,
        worktree_id: WorktreeId,
    ) -> impl Iterator<Item = &Arc<LanguageServer>> {
        self.language_server_ids
            .iter()
            .filter_map(move |((language_server_worktree_id, _), id)| {
                if *language_server_worktree_id == worktree_id {
                    if let Some(LanguageServerState::Running { server, .. }) =
                        self.as_local()?.language_servers.get(id)
                    {
                        return Some(server);
                    }
                }
                None
            })
    }

    fn remove_worktree(&mut self, id_to_remove: WorktreeId, cx: &mut ModelContext<Self>) {
        self.diagnostics.remove(&id_to_remove);
        self.diagnostic_summaries.remove(&id_to_remove);

        let mut servers_to_remove = HashMap::default();
        let mut servers_to_preserve = HashSet::default();
        for ((worktree_id, server_name), &server_id) in &self.language_server_ids {
            if worktree_id == &id_to_remove {
                servers_to_remove.insert(server_id, server_name.clone());
            } else {
                servers_to_preserve.insert(server_id);
            }
        }
        servers_to_remove.retain(|server_id, _| !servers_to_preserve.contains(server_id));
        for (server_id_to_remove, server_name) in servers_to_remove {
            self.language_server_ids
                .remove(&(id_to_remove, server_name));
            self.language_server_statuses.remove(&server_id_to_remove);
            if let Some(local_lsp_store) = self.as_local_mut() {
                local_lsp_store
                    .language_server_watched_paths
                    .remove(&server_id_to_remove);
                local_lsp_store
                    .last_workspace_edits_by_language_server
                    .remove(&server_id_to_remove);
                local_lsp_store
                    .language_servers
                    .remove(&server_id_to_remove);
            }
            cx.emit(LspStoreEvent::LanguageServerRemoved(server_id_to_remove));
        }

        if let Some(local) = self.as_local() {
            local.prettier_store.update(cx, |prettier_store, cx| {
                prettier_store.remove_worktree(id_to_remove, cx);
            })
        }
    }

    pub fn shared(
        &mut self,
        project_id: u64,
        downstream_client: AnyProtoClient,
        _: &mut ModelContext<Self>,
    ) {
        self.downstream_client = Some((downstream_client.clone(), project_id));

        for (server_id, status) in &self.language_server_statuses {
            downstream_client
                .send(proto::StartLanguageServer {
                    project_id,
                    server: Some(proto::LanguageServer {
                        id: server_id.0 as u64,
                        name: status.name.clone(),
                    }),
                })
                .log_err();
        }
    }

    pub fn disconnected_from_host(&mut self) {
        self.downstream_client.take();
    }

    pub(crate) fn set_language_server_statuses_from_proto(
        &mut self,
        language_servers: Vec<proto::LanguageServer>,
    ) {
        self.language_server_statuses = language_servers
            .into_iter()
            .map(|server| {
                (
                    LanguageServerId(server.id as usize),
                    LanguageServerStatus {
                        name: server.name,
                        pending_work: Default::default(),
                        has_pending_diagnostic_updates: false,
                        progress_tokens: Default::default(),
                    },
                )
            })
            .collect();
    }

    pub(crate) fn register_language_server(
        &mut self,
        worktree_id: WorktreeId,
        language_server_name: LanguageServerName,
        language_server_id: LanguageServerId,
    ) {
        self.language_server_ids
            .insert((worktree_id, language_server_name), language_server_id);
    }

    #[track_caller]
    pub(crate) fn register_buffer_with_language_servers(
        &mut self,
        buffer_handle: &Model<Buffer>,
        cx: &mut ModelContext<Self>,
    ) {
        let available_language = self.detect_language_for_buffer(buffer_handle, cx);

        let buffer = buffer_handle.read(cx);
        let buffer_id = buffer.remote_id();

        if let Some(file) = File::from_dyn(buffer.file()) {
            if !file.is_local() {
                return;
            }

            let abs_path = file.abs_path(cx);
            let Some(uri) = lsp::Url::from_file_path(&abs_path).log_err() else {
                return;
            };
            let initial_snapshot = buffer.text_snapshot();
            let worktree_id = file.worktree_id(cx);

            if let Some(diagnostics) = self.diagnostics.get(&worktree_id) {
                for (server_id, diagnostics) in
                    diagnostics.get(file.path()).cloned().unwrap_or_default()
                {
                    self.update_buffer_diagnostics(buffer_handle, server_id, None, diagnostics, cx)
                        .log_err();
                }
            }

            if let Some(language) = available_language {
                for adapter in self.languages.lsp_adapters(&language.name()) {
                    let server = self
                        .language_server_ids
                        .get(&(worktree_id, adapter.name.clone()))
                        .and_then(|id| self.as_local()?.language_servers.get(id))
                        .and_then(|server_state| {
                            if let LanguageServerState::Running { server, .. } = server_state {
                                Some(server.clone())
                            } else {
                                None
                            }
                        });
                    let server = match server {
                        Some(server) => server,
                        None => continue,
                    };

                    server
                        .notify::<lsp::notification::DidOpenTextDocument>(
                            lsp::DidOpenTextDocumentParams {
                                text_document: lsp::TextDocumentItem::new(
                                    uri.clone(),
                                    adapter.language_id(&language.name()),
                                    0,
                                    initial_snapshot.text(),
                                ),
                            },
                        )
                        .log_err();

                    buffer_handle.update(cx, |buffer, cx| {
                        buffer.set_completion_triggers(
                            server
                                .capabilities()
                                .completion_provider
                                .as_ref()
                                .and_then(|provider| provider.trigger_characters.clone())
                                .unwrap_or_default(),
                            cx,
                        );
                    });

                    let snapshot = LspBufferSnapshot {
                        version: 0,
                        snapshot: initial_snapshot.clone(),
                    };
                    self.buffer_snapshots
                        .entry(buffer_id)
                        .or_default()
                        .insert(server.server_id(), vec![snapshot]);
                }
            }
        }
    }

    pub(crate) fn unregister_buffer_from_language_servers(
        &mut self,
        buffer: &Model<Buffer>,
        old_file: &File,
        cx: &mut AppContext,
    ) {
        let old_path = match old_file.as_local() {
            Some(local) => local.abs_path(cx),
            None => return,
        };

        buffer.update(cx, |buffer, cx| {
            let worktree_id = old_file.worktree_id(cx);

            let ids = &self.language_server_ids;

            if let Some(language) = buffer.language().cloned() {
                for adapter in self.languages.lsp_adapters(&language.name()) {
                    if let Some(server_id) = ids.get(&(worktree_id, adapter.name.clone())) {
                        buffer.update_diagnostics(*server_id, DiagnosticSet::new([], buffer), cx);
                    }
                }
            }

            self.buffer_snapshots.remove(&buffer.remote_id());
            let file_url = lsp::Url::from_file_path(old_path).unwrap();
            for (_, language_server) in self.language_servers_for_buffer(buffer, cx) {
                language_server
                    .notify::<lsp::notification::DidCloseTextDocument>(
                        lsp::DidCloseTextDocumentParams {
                            text_document: lsp::TextDocumentIdentifier::new(file_url.clone()),
                        },
                    )
                    .log_err();
            }
        });
    }

    pub fn update_diagnostic_entries(
        &mut self,
        server_id: LanguageServerId,
        abs_path: PathBuf,
        version: Option<i32>,
        diagnostics: Vec<DiagnosticEntry<Unclipped<PointUtf16>>>,
        cx: &mut ModelContext<Self>,
    ) -> Result<(), anyhow::Error> {
        let (worktree, relative_path) =
            self.worktree_store
                .read(cx)
                .find_worktree(&abs_path, cx)
                .ok_or_else(|| anyhow!("no worktree found for diagnostics path {abs_path:?}"))?;

        let project_path = ProjectPath {
            worktree_id: worktree.read(cx).id(),
            path: relative_path.into(),
        };

        if let Some(buffer) = self.buffer_store.read(cx).get_by_path(&project_path, cx) {
            self.update_buffer_diagnostics(&buffer, server_id, version, diagnostics.clone(), cx)?;
        }

        let updated = worktree.update(cx, |worktree, cx| {
            self.update_worktree_diagnostics(
                worktree.id(),
                server_id,
                project_path.path.clone(),
                diagnostics,
                cx,
            )
        })?;
        if updated {
            cx.emit(LspStoreEvent::DiagnosticsUpdated {
                language_server_id: server_id,
                path: project_path,
            })
        }
        Ok(())
    }

    fn update_worktree_diagnostics(
        &mut self,
        worktree_id: WorktreeId,
        server_id: LanguageServerId,
        worktree_path: Arc<Path>,
        diagnostics: Vec<DiagnosticEntry<Unclipped<PointUtf16>>>,
        _: &mut ModelContext<Worktree>,
    ) -> Result<bool> {
        let summaries_for_tree = self.diagnostic_summaries.entry(worktree_id).or_default();
        let diagnostics_for_tree = self.diagnostics.entry(worktree_id).or_default();
        let summaries_by_server_id = summaries_for_tree.entry(worktree_path.clone()).or_default();

        let old_summary = summaries_by_server_id
            .remove(&server_id)
            .unwrap_or_default();

        let new_summary = DiagnosticSummary::new(&diagnostics);
        if new_summary.is_empty() {
            if let Some(diagnostics_by_server_id) = diagnostics_for_tree.get_mut(&worktree_path) {
                if let Ok(ix) = diagnostics_by_server_id.binary_search_by_key(&server_id, |e| e.0) {
                    diagnostics_by_server_id.remove(ix);
                }
                if diagnostics_by_server_id.is_empty() {
                    diagnostics_for_tree.remove(&worktree_path);
                }
            }
        } else {
            summaries_by_server_id.insert(server_id, new_summary);
            let diagnostics_by_server_id = diagnostics_for_tree
                .entry(worktree_path.clone())
                .or_default();
            match diagnostics_by_server_id.binary_search_by_key(&server_id, |e| e.0) {
                Ok(ix) => {
                    diagnostics_by_server_id[ix] = (server_id, diagnostics);
                }
                Err(ix) => {
                    diagnostics_by_server_id.insert(ix, (server_id, diagnostics));
                }
            }
        }

        if !old_summary.is_empty() || !new_summary.is_empty() {
            if let Some((downstream_client, project_id)) = &self.downstream_client {
                downstream_client
                    .send(proto::UpdateDiagnosticSummary {
                        project_id: *project_id,
                        worktree_id: worktree_id.to_proto(),
                        summary: Some(proto::DiagnosticSummary {
                            path: worktree_path.to_string_lossy().to_string(),
                            language_server_id: server_id.0 as u64,
                            error_count: new_summary.error_count as u32,
                            warning_count: new_summary.warning_count as u32,
                        }),
                    })
                    .log_err();
            }
        }

        Ok(!old_summary.is_empty() || !new_summary.is_empty())
    }

    pub fn open_buffer_for_symbol(
        &mut self,
        symbol: &Symbol,
        cx: &mut ModelContext<Self>,
    ) -> Task<Result<Model<Buffer>>> {
        if let Some((client, project_id)) = self.upstream_client() {
            let request = client.request(proto::OpenBufferForSymbol {
                project_id,
                symbol: Some(Self::serialize_symbol(symbol)),
            });
            cx.spawn(move |this, mut cx| async move {
                let response = request.await?;
                let buffer_id = BufferId::new(response.buffer_id)?;
                this.update(&mut cx, |this, cx| {
                    this.wait_for_remote_buffer(buffer_id, cx)
                })?
                .await
            })
        } else {
            let Some(&language_server_id) = self.language_server_ids.get(&(
                symbol.source_worktree_id,
                symbol.language_server_name.clone(),
            )) else {
                return Task::ready(Err(anyhow!(
                    "language server for worktree and language not found"
                )));
            };

            let worktree_abs_path = if let Some(worktree_abs_path) = self
                .worktree_store
                .read(cx)
                .worktree_for_id(symbol.path.worktree_id, cx)
                .map(|worktree| worktree.read(cx).abs_path())
            {
                worktree_abs_path
            } else {
                return Task::ready(Err(anyhow!("worktree not found for symbol")));
            };

            let symbol_abs_path = resolve_path(&worktree_abs_path, &symbol.path.path);
            let symbol_uri = if let Ok(uri) = lsp::Url::from_file_path(symbol_abs_path) {
                uri
            } else {
                return Task::ready(Err(anyhow!("invalid symbol path")));
            };

            self.open_local_buffer_via_lsp(
                symbol_uri,
                language_server_id,
                symbol.language_server_name.clone(),
                cx,
            )
        }
    }

    pub fn open_local_buffer_via_lsp(
        &mut self,
        mut abs_path: lsp::Url,
        language_server_id: LanguageServerId,
        language_server_name: LanguageServerName,
        cx: &mut ModelContext<Self>,
    ) -> Task<Result<Model<Buffer>>> {
        cx.spawn(move |this, mut cx| async move {
            // Escape percent-encoded string.
            let current_scheme = abs_path.scheme().to_owned();
            let _ = abs_path.set_scheme("file");

            let abs_path = abs_path
                .to_file_path()
                .map_err(|_| anyhow!("can't convert URI to path"))?;
            let p = abs_path.clone();
            let yarn_worktree = this
                .update(&mut cx, move |this, cx| {
                    this.as_local().unwrap().yarn.update(cx, |_, cx| {
                        cx.spawn(|this, mut cx| async move {
                            let t = this
                                .update(&mut cx, |this, cx| {
                                    this.process_path(&p, &current_scheme, cx)
                                })
                                .ok()?;
                            t.await
                        })
                    })
                })?
                .await;
            let (worktree_root_target, known_relative_path) =
                if let Some((zip_root, relative_path)) = yarn_worktree {
                    (zip_root, Some(relative_path))
                } else {
                    (Arc::<Path>::from(abs_path.as_path()), None)
                };
            let (worktree, relative_path) = if let Some(result) =
                this.update(&mut cx, |this, cx| {
                    this.worktree_store.update(cx, |worktree_store, cx| {
                        worktree_store.find_worktree(&worktree_root_target, cx)
                    })
                })? {
                let relative_path =
                    known_relative_path.unwrap_or_else(|| Arc::<Path>::from(result.1));
                (result.0, relative_path)
            } else {
                let worktree = this
                    .update(&mut cx, |this, cx| {
                        this.worktree_store.update(cx, |worktree_store, cx| {
                            worktree_store.create_worktree(&worktree_root_target, false, cx)
                        })
                    })?
                    .await?;
                this.update(&mut cx, |this, cx| {
                    this.register_language_server(
                        worktree.read(cx).id(),
                        language_server_name,
                        language_server_id,
                    )
                })
                .ok();
                let worktree_root = worktree.update(&mut cx, |this, _| this.abs_path())?;
                let relative_path = if let Some(known_path) = known_relative_path {
                    known_path
                } else {
                    abs_path.strip_prefix(worktree_root)?.into()
                };
                (worktree, relative_path)
            };
            let project_path = ProjectPath {
                worktree_id: worktree.update(&mut cx, |worktree, _| worktree.id())?,
                path: relative_path,
            };
            this.update(&mut cx, |this, cx| {
                this.buffer_store().update(cx, |buffer_store, cx| {
                    buffer_store.open_buffer(project_path, cx)
                })
            })?
            .await
        })
    }

    pub(crate) fn update_buffer_diagnostics(
        &mut self,
        buffer: &Model<Buffer>,
        server_id: LanguageServerId,
        version: Option<i32>,
        mut diagnostics: Vec<DiagnosticEntry<Unclipped<PointUtf16>>>,
        cx: &mut ModelContext<Self>,
    ) -> Result<()> {
        fn compare_diagnostics(a: &Diagnostic, b: &Diagnostic) -> Ordering {
            Ordering::Equal
                .then_with(|| b.is_primary.cmp(&a.is_primary))
                .then_with(|| a.is_disk_based.cmp(&b.is_disk_based))
                .then_with(|| a.severity.cmp(&b.severity))
                .then_with(|| a.message.cmp(&b.message))
        }

        let snapshot = self.buffer_snapshot_for_lsp_version(buffer, server_id, version, cx)?;

        diagnostics.sort_unstable_by(|a, b| {
            Ordering::Equal
                .then_with(|| a.range.start.cmp(&b.range.start))
                .then_with(|| b.range.end.cmp(&a.range.end))
                .then_with(|| compare_diagnostics(&a.diagnostic, &b.diagnostic))
        });

        let mut sanitized_diagnostics = Vec::new();
        let edits_since_save = Patch::new(
            snapshot
                .edits_since::<Unclipped<PointUtf16>>(buffer.read(cx).saved_version())
                .collect(),
        );
        for entry in diagnostics {
            let start;
            let end;
            if entry.diagnostic.is_disk_based {
                // Some diagnostics are based on files on disk instead of buffers'
                // current contents. Adjust these diagnostics' ranges to reflect
                // any unsaved edits.
                start = edits_since_save.old_to_new(entry.range.start);
                end = edits_since_save.old_to_new(entry.range.end);
            } else {
                start = entry.range.start;
                end = entry.range.end;
            }

            let mut range = snapshot.clip_point_utf16(start, Bias::Left)
                ..snapshot.clip_point_utf16(end, Bias::Right);

            // Expand empty ranges by one codepoint
            if range.start == range.end {
                // This will be go to the next boundary when being clipped
                range.end.column += 1;
                range.end = snapshot.clip_point_utf16(Unclipped(range.end), Bias::Right);
                if range.start == range.end && range.end.column > 0 {
                    range.start.column -= 1;
                    range.start = snapshot.clip_point_utf16(Unclipped(range.start), Bias::Left);
                }
            }

            sanitized_diagnostics.push(DiagnosticEntry {
                range,
                diagnostic: entry.diagnostic,
            });
        }
        drop(edits_since_save);

        let set = DiagnosticSet::new(sanitized_diagnostics, &snapshot);
        buffer.update(cx, |buffer, cx| {
            buffer.update_diagnostics(server_id, set, cx)
        });
        Ok(())
    }

    fn request_multiple_lsp_locally<P, R>(
        &self,
        buffer: &Model<Buffer>,
        position: Option<P>,
        request: R,
        cx: &mut ModelContext<'_, Self>,
    ) -> Task<Vec<R::Response>>
    where
        P: ToOffset,
        R: LspCommand + Clone,
        <R::LspRequest as lsp::request::Request>::Result: Send,
        <R::LspRequest as lsp::request::Request>::Params: Send,
    {
        debug_assert!(self.upstream_client().is_none());

        let snapshot = buffer.read(cx).snapshot();
        let scope = position.and_then(|position| snapshot.language_scope_at(position));
        let server_ids = self
            .language_servers_for_buffer(buffer.read(cx), cx)
            .filter(|(adapter, _)| {
                scope
                    .as_ref()
                    .map(|scope| scope.language_allowed(&adapter.name))
                    .unwrap_or(true)
            })
            .map(|(_, server)| server.server_id())
            .collect::<Vec<_>>();

        let mut response_results = server_ids
            .into_iter()
            .map(|server_id| {
                self.request_lsp(
                    buffer.clone(),
                    LanguageServerToQuery::Other(server_id),
                    request.clone(),
                    cx,
                )
            })
            .collect::<FuturesUnordered<_>>();

        cx.spawn(|_, _| async move {
            let mut responses = Vec::with_capacity(response_results.len());
            while let Some(response_result) = response_results.next().await {
                if let Some(response) = response_result.log_err() {
                    responses.push(response);
                }
            }
            responses
        })
    }

    async fn handle_lsp_command<T: LspCommand>(
        this: Model<Self>,
        envelope: TypedEnvelope<T::ProtoRequest>,
        mut cx: AsyncAppContext,
    ) -> Result<<T::ProtoRequest as proto::RequestMessage>::Response>
    where
        <T::LspRequest as lsp::request::Request>::Params: Send,
        <T::LspRequest as lsp::request::Request>::Result: Send,
    {
        let sender_id = envelope.original_sender_id().unwrap_or_default();
        let buffer_id = T::buffer_id_from_proto(&envelope.payload)?;
        let buffer_handle = this.update(&mut cx, |this, cx| {
            this.buffer_store.read(cx).get_existing(buffer_id)
        })??;
        let request = T::from_proto(
            envelope.payload,
            this.clone(),
            buffer_handle.clone(),
            cx.clone(),
        )
        .await?;
        let response = this
            .update(&mut cx, |this, cx| {
                this.request_lsp(
                    buffer_handle.clone(),
                    LanguageServerToQuery::Primary,
                    request,
                    cx,
                )
            })?
            .await?;
        this.update(&mut cx, |this, cx| {
            Ok(T::response_to_proto(
                response,
                this,
                sender_id,
                &buffer_handle.read(cx).version(),
                cx,
            ))
        })?
    }

    async fn handle_multi_lsp_query(
        this: Model<Self>,
        envelope: TypedEnvelope<proto::MultiLspQuery>,
        mut cx: AsyncAppContext,
    ) -> Result<proto::MultiLspQueryResponse> {
        let response_from_ssh = this.update(&mut cx, |this, _| {
            let (upstream_client, project_id) = this.upstream_client()?;
            let mut payload = envelope.payload.clone();
            payload.project_id = project_id;

            Some(upstream_client.request(payload))
        })?;
        if let Some(response_from_ssh) = response_from_ssh {
            return response_from_ssh.await;
        }

        let sender_id = envelope.original_sender_id().unwrap_or_default();
        let buffer_id = BufferId::new(envelope.payload.buffer_id)?;
        let version = deserialize_version(&envelope.payload.version);
        let buffer = this.update(&mut cx, |this, cx| {
            this.buffer_store.read(cx).get_existing(buffer_id)
        })??;
        buffer
            .update(&mut cx, |buffer, _| {
                buffer.wait_for_version(version.clone())
            })?
            .await?;
        let buffer_version = buffer.update(&mut cx, |buffer, _| buffer.version())?;
        match envelope
            .payload
            .strategy
            .context("invalid request without the strategy")?
        {
            proto::multi_lsp_query::Strategy::All(_) => {
                // currently, there's only one multiple language servers query strategy,
                // so just ensure it's specified correctly
            }
        }
        match envelope.payload.request {
            Some(proto::multi_lsp_query::Request::GetHover(get_hover)) => {
                let get_hover =
                    GetHover::from_proto(get_hover, this.clone(), buffer.clone(), cx.clone())
                        .await?;
                let all_hovers = this
                    .update(&mut cx, |this, cx| {
                        this.request_multiple_lsp_locally(
                            &buffer,
                            Some(get_hover.position),
                            get_hover,
                            cx,
                        )
                    })?
                    .await
                    .into_iter()
                    .filter_map(|hover| remove_empty_hover_blocks(hover?));
                this.update(&mut cx, |project, cx| proto::MultiLspQueryResponse {
                    responses: all_hovers
                        .map(|hover| proto::LspResponse {
                            response: Some(proto::lsp_response::Response::GetHoverResponse(
                                GetHover::response_to_proto(
                                    Some(hover),
                                    project,
                                    sender_id,
                                    &buffer_version,
                                    cx,
                                ),
                            )),
                        })
                        .collect(),
                })
            }
            Some(proto::multi_lsp_query::Request::GetCodeActions(get_code_actions)) => {
                let get_code_actions = GetCodeActions::from_proto(
                    get_code_actions,
                    this.clone(),
                    buffer.clone(),
                    cx.clone(),
                )
                .await?;

                let all_actions = this
                    .update(&mut cx, |project, cx| {
                        project.request_multiple_lsp_locally(
                            &buffer,
                            Some(get_code_actions.range.start),
                            get_code_actions,
                            cx,
                        )
                    })?
                    .await
                    .into_iter();

                this.update(&mut cx, |project, cx| proto::MultiLspQueryResponse {
                    responses: all_actions
                        .map(|code_actions| proto::LspResponse {
                            response: Some(proto::lsp_response::Response::GetCodeActionsResponse(
                                GetCodeActions::response_to_proto(
                                    code_actions,
                                    project,
                                    sender_id,
                                    &buffer_version,
                                    cx,
                                ),
                            )),
                        })
                        .collect(),
                })
            }
            Some(proto::multi_lsp_query::Request::GetSignatureHelp(get_signature_help)) => {
                let get_signature_help = GetSignatureHelp::from_proto(
                    get_signature_help,
                    this.clone(),
                    buffer.clone(),
                    cx.clone(),
                )
                .await?;

                let all_signatures = this
                    .update(&mut cx, |project, cx| {
                        project.request_multiple_lsp_locally(
                            &buffer,
                            Some(get_signature_help.position),
                            get_signature_help,
                            cx,
                        )
                    })?
                    .await
                    .into_iter();

                this.update(&mut cx, |project, cx| proto::MultiLspQueryResponse {
                    responses: all_signatures
                        .map(|signature_help| proto::LspResponse {
                            response: Some(
                                proto::lsp_response::Response::GetSignatureHelpResponse(
                                    GetSignatureHelp::response_to_proto(
                                        signature_help,
                                        project,
                                        sender_id,
                                        &buffer_version,
                                        cx,
                                    ),
                                ),
                            ),
                        })
                        .collect(),
                })
            }
            None => anyhow::bail!("empty multi lsp query request"),
        }
    }

    async fn handle_apply_code_action(
        this: Model<Self>,
        envelope: TypedEnvelope<proto::ApplyCodeAction>,
        mut cx: AsyncAppContext,
    ) -> Result<proto::ApplyCodeActionResponse> {
        let sender_id = envelope.original_sender_id().unwrap_or_default();
        let action = Self::deserialize_code_action(
            envelope
                .payload
                .action
                .ok_or_else(|| anyhow!("invalid action"))?,
        )?;
        let apply_code_action = this.update(&mut cx, |this, cx| {
            let buffer_id = BufferId::new(envelope.payload.buffer_id)?;
            let buffer = this.buffer_store.read(cx).get_existing(buffer_id)?;
            anyhow::Ok(this.apply_code_action(buffer, action, false, cx))
        })??;

        let project_transaction = apply_code_action.await?;
        let project_transaction = this.update(&mut cx, |this, cx| {
            this.buffer_store.update(cx, |buffer_store, cx| {
                buffer_store.serialize_project_transaction_for_peer(
                    project_transaction,
                    sender_id,
                    cx,
                )
            })
        })?;
        Ok(proto::ApplyCodeActionResponse {
            transaction: Some(project_transaction),
        })
    }

    async fn handle_update_diagnostic_summary(
        this: Model<Self>,
        envelope: TypedEnvelope<proto::UpdateDiagnosticSummary>,
        mut cx: AsyncAppContext,
    ) -> Result<()> {
        this.update(&mut cx, |this, cx| {
            let worktree_id = WorktreeId::from_proto(envelope.payload.worktree_id);
            if let Some(message) = envelope.payload.summary {
                let project_path = ProjectPath {
                    worktree_id,
                    path: Path::new(&message.path).into(),
                };
                let path = project_path.path.clone();
                let server_id = LanguageServerId(message.language_server_id as usize);
                let summary = DiagnosticSummary {
                    error_count: message.error_count as usize,
                    warning_count: message.warning_count as usize,
                };

                if summary.is_empty() {
                    if let Some(worktree_summaries) =
                        this.diagnostic_summaries.get_mut(&worktree_id)
                    {
                        if let Some(summaries) = worktree_summaries.get_mut(&path) {
                            summaries.remove(&server_id);
                            if summaries.is_empty() {
                                worktree_summaries.remove(&path);
                            }
                        }
                    }
                } else {
                    this.diagnostic_summaries
                        .entry(worktree_id)
                        .or_default()
                        .entry(path)
                        .or_default()
                        .insert(server_id, summary);
                }
                cx.emit(LspStoreEvent::DiagnosticsUpdated {
                    language_server_id: LanguageServerId(message.language_server_id as usize),
                    path: project_path,
                });
            }
            Ok(())
        })?
    }

    async fn handle_start_language_server(
        this: Model<Self>,
        envelope: TypedEnvelope<proto::StartLanguageServer>,
        mut cx: AsyncAppContext,
    ) -> Result<()> {
        let server = envelope
            .payload
            .server
            .ok_or_else(|| anyhow!("invalid server"))?;
        this.update(&mut cx, |this, cx| {
            this.language_server_statuses.insert(
                LanguageServerId(server.id as usize),
                LanguageServerStatus {
                    name: server.name,
                    pending_work: Default::default(),
                    has_pending_diagnostic_updates: false,
                    progress_tokens: Default::default(),
                },
            );
            cx.notify();
        })?;
        Ok(())
    }

    async fn handle_update_language_server(
        this: Model<Self>,
        envelope: TypedEnvelope<proto::UpdateLanguageServer>,
        mut cx: AsyncAppContext,
    ) -> Result<()> {
        this.update(&mut cx, |this, cx| {
            let language_server_id = LanguageServerId(envelope.payload.language_server_id as usize);

            match envelope
                .payload
                .variant
                .ok_or_else(|| anyhow!("invalid variant"))?
            {
                proto::update_language_server::Variant::WorkStart(payload) => {
                    this.on_lsp_work_start(
                        language_server_id,
                        payload.token,
                        LanguageServerProgress {
                            title: payload.title,
                            is_disk_based_diagnostics_progress: false,
                            is_cancellable: false,
                            message: payload.message,
                            percentage: payload.percentage.map(|p| p as usize),
                            last_update_at: cx.background_executor().now(),
                        },
                        cx,
                    );
                }

                proto::update_language_server::Variant::WorkProgress(payload) => {
                    this.on_lsp_work_progress(
                        language_server_id,
                        payload.token,
                        LanguageServerProgress {
                            title: None,
                            is_disk_based_diagnostics_progress: false,
                            is_cancellable: false,
                            message: payload.message,
                            percentage: payload.percentage.map(|p| p as usize),
                            last_update_at: cx.background_executor().now(),
                        },
                        cx,
                    );
                }

                proto::update_language_server::Variant::WorkEnd(payload) => {
                    this.on_lsp_work_end(language_server_id, payload.token, cx);
                }

                proto::update_language_server::Variant::DiskBasedDiagnosticsUpdating(_) => {
                    this.disk_based_diagnostics_started(language_server_id, cx);
                }

                proto::update_language_server::Variant::DiskBasedDiagnosticsUpdated(_) => {
                    this.disk_based_diagnostics_finished(language_server_id, cx)
                }
            }

            Ok(())
        })?
    }

    pub fn disk_based_diagnostics_started(
        &mut self,
        language_server_id: LanguageServerId,
        cx: &mut ModelContext<Self>,
    ) {
        if let Some(language_server_status) =
            self.language_server_statuses.get_mut(&language_server_id)
        {
            language_server_status.has_pending_diagnostic_updates = true;
        }

        cx.emit(LspStoreEvent::DiskBasedDiagnosticsStarted { language_server_id });
        cx.emit(LspStoreEvent::LanguageServerUpdate {
            language_server_id,
            message: proto::update_language_server::Variant::DiskBasedDiagnosticsUpdating(
                Default::default(),
            ),
        })
    }

    pub fn disk_based_diagnostics_finished(
        &mut self,
        language_server_id: LanguageServerId,
        cx: &mut ModelContext<Self>,
    ) {
        if let Some(language_server_status) =
            self.language_server_statuses.get_mut(&language_server_id)
        {
            language_server_status.has_pending_diagnostic_updates = false;
        }

        cx.emit(LspStoreEvent::DiskBasedDiagnosticsFinished { language_server_id });
        cx.emit(LspStoreEvent::LanguageServerUpdate {
            language_server_id,
            message: proto::update_language_server::Variant::DiskBasedDiagnosticsUpdated(
                Default::default(),
            ),
        })
    }

    // After saving a buffer using a language server that doesn't provide a disk-based progress token,
    // kick off a timer that will reset every time the buffer is saved. If the timer eventually fires,
    // simulate disk-based diagnostics being finished so that other pieces of UI (e.g., project
    // diagnostics view, diagnostic status bar) can update. We don't emit an event right away because
    // the language server might take some time to publish diagnostics.
    fn simulate_disk_based_diagnostics_events_if_needed(
        &mut self,
        language_server_id: LanguageServerId,
        cx: &mut ModelContext<Self>,
    ) {
        const DISK_BASED_DIAGNOSTICS_DEBOUNCE: Duration = Duration::from_secs(1);

        let Some(LanguageServerState::Running {
            simulate_disk_based_diagnostics_completion,
            adapter,
            ..
        }) = self
            .as_local_mut()
            .and_then(|local_store| local_store.language_servers.get_mut(&language_server_id))
        else {
            return;
        };

        if adapter.disk_based_diagnostics_progress_token.is_some() {
            return;
        }

        let prev_task = simulate_disk_based_diagnostics_completion.replace(cx.spawn(
            move |this, mut cx| async move {
                cx.background_executor()
                    .timer(DISK_BASED_DIAGNOSTICS_DEBOUNCE)
                    .await;

                this.update(&mut cx, |this, cx| {
                    this.disk_based_diagnostics_finished(language_server_id, cx);

                    if let Some(LanguageServerState::Running {
                        simulate_disk_based_diagnostics_completion,
                        ..
                    }) = this.as_local_mut().and_then(|local_store| {
                        local_store.language_servers.get_mut(&language_server_id)
                    }) {
                        *simulate_disk_based_diagnostics_completion = None;
                    }
                })
                .ok();
            },
        ));

        if prev_task.is_none() {
            self.disk_based_diagnostics_started(language_server_id, cx);
        }
    }

    pub fn language_server_statuses(
        &self,
    ) -> impl DoubleEndedIterator<Item = (LanguageServerId, &LanguageServerStatus)> {
        self.language_server_statuses
            .iter()
            .map(|(key, value)| (*key, value))
    }

    fn lsp_notify_abs_paths_changed(
        &mut self,
        server_id: LanguageServerId,
        changes: Vec<PathEvent>,
    ) {
        maybe!({
            let server = self.language_server_for_id(server_id)?;
            let changes = changes
                .into_iter()
                .filter_map(|event| {
                    let typ = match event.kind? {
                        PathEventKind::Created => lsp::FileChangeType::CREATED,
                        PathEventKind::Removed => lsp::FileChangeType::DELETED,
                        PathEventKind::Changed => lsp::FileChangeType::CHANGED,
                    };
                    Some(lsp::FileEvent {
                        uri: lsp::Url::from_file_path(&event.path).ok()?,
                        typ,
                    })
                })
                .collect::<Vec<_>>();
            if !changes.is_empty() {
                server
                    .notify::<lsp::notification::DidChangeWatchedFiles>(
                        lsp::DidChangeWatchedFilesParams { changes },
                    )
                    .log_err();
            }
            Some(())
        });
    }

    fn rebuild_watched_paths(
        &mut self,
        language_server_id: LanguageServerId,
        cx: &mut ModelContext<Self>,
    ) {
        let worktrees = self
            .worktree_store
            .read(cx)
            .worktrees()
            .filter_map(|worktree| {
                self.language_servers_for_worktree(worktree.read(cx).id())
                    .find(|server| server.server_id() == language_server_id)
                    .map(|_| worktree)
            })
            .collect::<Vec<_>>();

        let local_lsp_store = self.as_local_mut().unwrap();

        let Some(watchers) = local_lsp_store
            .language_server_watcher_registrations
            .get(&language_server_id)
        else {
            return;
        };

        let mut worktree_globs = HashMap::default();
        let mut abs_globs = HashMap::default();
        log::trace!(
            "Processing new watcher paths for language server with id {}",
            language_server_id
        );

        enum PathToWatch {
            Worktree {
                literal_prefix: Arc<Path>,
                pattern: String,
            },
            Absolute {
                path: Arc<Path>,
                pattern: String,
            },
        }
        for watcher in watchers.values().flatten() {
            let mut found_host = false;
            for worktree in &worktrees {
                let glob_is_inside_worktree = worktree.update(cx, |tree, _| {
                    if let Some(worktree_root_path) = tree.abs_path().to_str() {
                        let path_to_watch = match &watcher.glob_pattern {
                            lsp::GlobPattern::String(s) => {
                                match s.strip_prefix(worktree_root_path) {
                                    Some(relative) => {
                                        let pattern = relative
                                            .strip_prefix(std::path::MAIN_SEPARATOR)
                                            .unwrap_or(relative)
                                            .to_owned();
                                        let literal_prefix = glob_literal_prefix(&pattern);

                                        let literal_prefix = Arc::from(PathBuf::from(
                                            literal_prefix
                                                .strip_prefix(std::path::MAIN_SEPARATOR)
                                                .unwrap_or(literal_prefix),
                                        ));
                                        PathToWatch::Worktree {
                                            literal_prefix,
                                            pattern,
                                        }
                                    }
                                    None => {
                                        let path = glob_literal_prefix(s);
                                        let glob = &s[path.len()..];
                                        let pattern = glob
                                            .strip_prefix(std::path::MAIN_SEPARATOR)
                                            .unwrap_or(glob)
                                            .to_owned();
                                        let path = if Path::new(path).components().next().is_none()
                                        {
                                            Arc::from(Path::new(worktree_root_path))
                                        } else {
                                            PathBuf::from(path).into()
                                        };

                                        PathToWatch::Absolute { path, pattern }
                                    }
                                }
                            }
                            lsp::GlobPattern::Relative(rp) => {
                                let Ok(mut base_uri) = match &rp.base_uri {
                                    lsp::OneOf::Left(workspace_folder) => &workspace_folder.uri,
                                    lsp::OneOf::Right(base_uri) => base_uri,
                                }
                                .to_file_path() else {
                                    return false;
                                };

                                match base_uri.strip_prefix(worktree_root_path) {
                                    Ok(relative) => {
                                        let mut literal_prefix = relative.to_owned();
                                        literal_prefix.push(glob_literal_prefix(&rp.pattern));

                                        PathToWatch::Worktree {
                                            literal_prefix: literal_prefix.into(),
                                            pattern: rp.pattern.clone(),
                                        }
                                    }
                                    Err(_) => {
                                        let path = glob_literal_prefix(&rp.pattern);
                                        let glob = &rp.pattern[path.len()..];
                                        let pattern = glob
                                            .strip_prefix(std::path::MAIN_SEPARATOR)
                                            .unwrap_or(glob)
                                            .to_owned();
                                        base_uri.push(path);

                                        let path = if base_uri.components().next().is_none() {
                                            Arc::from(Path::new("/"))
                                        } else {
                                            base_uri.into()
                                        };
                                        PathToWatch::Absolute { path, pattern }
                                    }
                                }
                            }
                        };
                        match path_to_watch {
                            PathToWatch::Worktree {
                                literal_prefix,
                                pattern,
                            } => {
                                if let Some((tree, glob)) =
                                    tree.as_local_mut().zip(Glob::new(&pattern).log_err())
                                {
                                    tree.add_path_prefix_to_scan(literal_prefix);
                                    worktree_globs
                                        .entry(tree.id())
                                        .or_insert_with(GlobSetBuilder::new)
                                        .add(glob);
                                } else {
                                    return false;
                                }
                            }
                            PathToWatch::Absolute { path, pattern } => {
                                if let Some(glob) = Glob::new(&pattern).log_err() {
                                    abs_globs
                                        .entry(path)
                                        .or_insert_with(GlobSetBuilder::new)
                                        .add(glob);
                                }
                            }
                        }
                        return true;
                    }
                    false
                });
                if glob_is_inside_worktree {
                    log::trace!(
                        "Watcher pattern `{}` has been attached to the worktree at `{}`",
                        serde_json::to_string(&watcher.glob_pattern).unwrap(),
                        worktree.read(cx).abs_path().display()
                    );
                    found_host = true;
                }
            }
            if !found_host {
                log::error!(
                    "Watcher pattern `{}` has not been attached to any worktree or absolute path",
                    serde_json::to_string(&watcher.glob_pattern).unwrap()
                )
            }
        }

        let mut watch_builder = LanguageServerWatchedPathsBuilder::default();
        for (worktree_id, builder) in worktree_globs {
            if let Ok(globset) = builder.build() {
                watch_builder.watch_worktree(worktree_id, globset);
            }
        }
        for (abs_path, builder) in abs_globs {
            if let Ok(globset) = builder.build() {
                watch_builder.watch_abs_path(abs_path, globset);
            }
        }
        let watcher = watch_builder.build(local_lsp_store.fs.clone(), language_server_id, cx);
        local_lsp_store
            .language_server_watched_paths
            .insert(language_server_id, watcher);

        cx.notify();
    }

    pub fn language_server_for_id(&self, id: LanguageServerId) -> Option<Arc<LanguageServer>> {
        if let Some(local_lsp_store) = self.as_local() {
            if let Some(LanguageServerState::Running { server, .. }) =
                local_lsp_store.language_servers.get(&id)
            {
                Some(server.clone())
            } else if let Some((_, server)) =
                local_lsp_store.supplementary_language_servers.get(&id)
            {
                Some(Arc::clone(server))
            } else {
                None
            }
        } else {
            None
        }
    }

    async fn on_lsp_workspace_edit(
        this: WeakModel<Self>,
        params: lsp::ApplyWorkspaceEditParams,
        server_id: LanguageServerId,
        adapter: Arc<CachedLspAdapter>,
        mut cx: AsyncAppContext,
    ) -> Result<lsp::ApplyWorkspaceEditResponse> {
        let this = this
            .upgrade()
            .ok_or_else(|| anyhow!("project project closed"))?;
        let language_server = this
            .update(&mut cx, |this, _| this.language_server_for_id(server_id))?
            .ok_or_else(|| anyhow!("language server not found"))?;
        let transaction = Self::deserialize_workspace_edit(
            this.clone(),
            params.edit,
            true,
            adapter.clone(),
            language_server.clone(),
            &mut cx,
        )
        .await
        .log_err();
        this.update(&mut cx, |this, _| {
            if let Some(transaction) = transaction {
                this.as_local_mut()
                    .unwrap()
                    .last_workspace_edits_by_language_server
                    .insert(server_id, transaction);
            }
        })?;
        Ok(lsp::ApplyWorkspaceEditResponse {
            applied: true,
            failed_change: None,
            failure_reason: None,
        })
    }

    fn on_lsp_progress(
        &mut self,
        progress: lsp::ProgressParams,
        language_server_id: LanguageServerId,
        disk_based_diagnostics_progress_token: Option<String>,
        cx: &mut ModelContext<Self>,
    ) {
        let token = match progress.token {
            lsp::NumberOrString::String(token) => token,
            lsp::NumberOrString::Number(token) => {
                log::info!("skipping numeric progress token {}", token);
                return;
            }
        };

        let lsp::ProgressParamsValue::WorkDone(progress) = progress.value;
        let language_server_status =
            if let Some(status) = self.language_server_statuses.get_mut(&language_server_id) {
                status
            } else {
                return;
            };

        if !language_server_status.progress_tokens.contains(&token) {
            return;
        }

        let is_disk_based_diagnostics_progress = disk_based_diagnostics_progress_token
            .as_ref()
            .map_or(false, |disk_based_token| {
                token.starts_with(disk_based_token)
            });

        match progress {
            lsp::WorkDoneProgress::Begin(report) => {
                if is_disk_based_diagnostics_progress {
                    self.disk_based_diagnostics_started(language_server_id, cx);
                }
                self.on_lsp_work_start(
                    language_server_id,
                    token.clone(),
                    LanguageServerProgress {
                        title: Some(report.title),
                        is_disk_based_diagnostics_progress,
                        is_cancellable: report.cancellable.unwrap_or(false),
                        message: report.message.clone(),
                        percentage: report.percentage.map(|p| p as usize),
                        last_update_at: cx.background_executor().now(),
                    },
                    cx,
                );
            }
            lsp::WorkDoneProgress::Report(report) => {
                if self.on_lsp_work_progress(
                    language_server_id,
                    token.clone(),
                    LanguageServerProgress {
                        title: None,
                        is_disk_based_diagnostics_progress,
                        is_cancellable: report.cancellable.unwrap_or(false),
                        message: report.message.clone(),
                        percentage: report.percentage.map(|p| p as usize),
                        last_update_at: cx.background_executor().now(),
                    },
                    cx,
                ) {
                    cx.emit(LspStoreEvent::LanguageServerUpdate {
                        language_server_id,
                        message: proto::update_language_server::Variant::WorkProgress(
                            proto::LspWorkProgress {
                                token,
                                message: report.message,
                                percentage: report.percentage,
                            },
                        ),
                    })
                }
            }
            lsp::WorkDoneProgress::End(_) => {
                language_server_status.progress_tokens.remove(&token);
                self.on_lsp_work_end(language_server_id, token.clone(), cx);
                if is_disk_based_diagnostics_progress {
                    self.disk_based_diagnostics_finished(language_server_id, cx);
                }
            }
        }
    }

    fn on_lsp_work_start(
        &mut self,
        language_server_id: LanguageServerId,
        token: String,
        progress: LanguageServerProgress,
        cx: &mut ModelContext<Self>,
    ) {
        if let Some(status) = self.language_server_statuses.get_mut(&language_server_id) {
            status.pending_work.insert(token.clone(), progress.clone());
            cx.notify();
        }
        cx.emit(LspStoreEvent::LanguageServerUpdate {
            language_server_id,
            message: proto::update_language_server::Variant::WorkStart(proto::LspWorkStart {
                token,
                title: progress.title,
                message: progress.message,
                percentage: progress.percentage.map(|p| p as u32),
            }),
        })
    }

    fn on_lsp_work_progress(
        &mut self,
        language_server_id: LanguageServerId,
        token: String,
        progress: LanguageServerProgress,
        cx: &mut ModelContext<Self>,
    ) -> bool {
        if let Some(status) = self.language_server_statuses.get_mut(&language_server_id) {
            match status.pending_work.entry(token) {
                btree_map::Entry::Vacant(entry) => {
                    entry.insert(progress);
                    cx.notify();
                    return true;
                }
                btree_map::Entry::Occupied(mut entry) => {
                    let entry = entry.get_mut();
                    if (progress.last_update_at - entry.last_update_at)
                        >= SERVER_PROGRESS_THROTTLE_TIMEOUT
                    {
                        entry.last_update_at = progress.last_update_at;
                        if progress.message.is_some() {
                            entry.message = progress.message;
                        }
                        if progress.percentage.is_some() {
                            entry.percentage = progress.percentage;
                        }
                        cx.notify();
                        return true;
                    }
                }
            }
        }

        false
    }

    fn on_lsp_work_end(
        &mut self,
        language_server_id: LanguageServerId,
        token: String,
        cx: &mut ModelContext<Self>,
    ) {
        if let Some(status) = self.language_server_statuses.get_mut(&language_server_id) {
            if let Some(work) = status.pending_work.remove(&token) {
                if !work.is_disk_based_diagnostics_progress {
                    cx.emit(LspStoreEvent::RefreshInlayHints);
                }
            }
            cx.notify();
        }

        cx.emit(LspStoreEvent::LanguageServerUpdate {
            language_server_id,
            message: proto::update_language_server::Variant::WorkEnd(proto::LspWorkEnd { token }),
        })
    }

    fn on_lsp_did_change_watched_files(
        &mut self,
        language_server_id: LanguageServerId,
        registration_id: &str,
        params: DidChangeWatchedFilesRegistrationOptions,
        cx: &mut ModelContext<Self>,
    ) {
        if let Some(local) = self.as_local_mut() {
            let registrations = local
                .language_server_watcher_registrations
                .entry(language_server_id)
                .or_default();

            registrations.insert(registration_id.to_string(), params.watchers);

            self.rebuild_watched_paths(language_server_id, cx);
        }
    }

    fn on_lsp_unregister_did_change_watched_files(
        &mut self,
        language_server_id: LanguageServerId,
        registration_id: &str,
        cx: &mut ModelContext<Self>,
    ) {
        if let Some(local) = self.as_local_mut() {
            let registrations = local
                .language_server_watcher_registrations
                .entry(language_server_id)
                .or_default();

            if registrations.remove(registration_id).is_some() {
                log::info!(
                "language server {}: unregistered workspace/DidChangeWatchedFiles capability with id {}",
                language_server_id,
                registration_id
            );
            } else {
                log::warn!(
                "language server {}: failed to unregister workspace/DidChangeWatchedFiles capability with id {}. not registered.",
                language_server_id,
                registration_id
            );
            }

            self.rebuild_watched_paths(language_server_id, cx);
        }
    }

    #[allow(clippy::type_complexity)]
    pub(crate) fn edits_from_lsp(
        &mut self,
        buffer: &Model<Buffer>,
        lsp_edits: impl 'static + Send + IntoIterator<Item = lsp::TextEdit>,
        server_id: LanguageServerId,
        version: Option<i32>,
        cx: &mut ModelContext<Self>,
    ) -> Task<Result<Vec<(Range<Anchor>, String)>>> {
        let snapshot = self.buffer_snapshot_for_lsp_version(buffer, server_id, version, cx);
        cx.background_executor().spawn(async move {
            let snapshot = snapshot?;
            let mut lsp_edits = lsp_edits
                .into_iter()
                .map(|edit| (range_from_lsp(edit.range), edit.new_text))
                .collect::<Vec<_>>();
            lsp_edits.sort_by_key(|(range, _)| range.start);

            let mut lsp_edits = lsp_edits.into_iter().peekable();
            let mut edits = Vec::new();
            while let Some((range, mut new_text)) = lsp_edits.next() {
                // Clip invalid ranges provided by the language server.
                let mut range = snapshot.clip_point_utf16(range.start, Bias::Left)
                    ..snapshot.clip_point_utf16(range.end, Bias::Left);

                // Combine any LSP edits that are adjacent.
                //
                // Also, combine LSP edits that are separated from each other by only
                // a newline. This is important because for some code actions,
                // Rust-analyzer rewrites the entire buffer via a series of edits that
                // are separated by unchanged newline characters.
                //
                // In order for the diffing logic below to work properly, any edits that
                // cancel each other out must be combined into one.
                while let Some((next_range, next_text)) = lsp_edits.peek() {
                    if next_range.start.0 > range.end {
                        if next_range.start.0.row > range.end.row + 1
                            || next_range.start.0.column > 0
                            || snapshot.clip_point_utf16(
                                Unclipped(PointUtf16::new(range.end.row, u32::MAX)),
                                Bias::Left,
                            ) > range.end
                        {
                            break;
                        }
                        new_text.push('\n');
                    }
                    range.end = snapshot.clip_point_utf16(next_range.end, Bias::Left);
                    new_text.push_str(next_text);
                    lsp_edits.next();
                }

                // For multiline edits, perform a diff of the old and new text so that
                // we can identify the changes more precisely, preserving the locations
                // of any anchors positioned in the unchanged regions.
                if range.end.row > range.start.row {
                    let mut offset = range.start.to_offset(&snapshot);
                    let old_text = snapshot.text_for_range(range).collect::<String>();

                    let diff = TextDiff::from_lines(old_text.as_str(), &new_text);
                    let mut moved_since_edit = true;
                    for change in diff.iter_all_changes() {
                        let tag = change.tag();
                        let value = change.value();
                        match tag {
                            ChangeTag::Equal => {
                                offset += value.len();
                                moved_since_edit = true;
                            }
                            ChangeTag::Delete => {
                                let start = snapshot.anchor_after(offset);
                                let end = snapshot.anchor_before(offset + value.len());
                                if moved_since_edit {
                                    edits.push((start..end, String::new()));
                                } else {
                                    edits.last_mut().unwrap().0.end = end;
                                }
                                offset += value.len();
                                moved_since_edit = false;
                            }
                            ChangeTag::Insert => {
                                if moved_since_edit {
                                    let anchor = snapshot.anchor_after(offset);
                                    edits.push((anchor..anchor, value.to_string()));
                                } else {
                                    edits.last_mut().unwrap().1.push_str(value);
                                }
                                moved_since_edit = false;
                            }
                        }
                    }
                } else if range.end == range.start {
                    let anchor = snapshot.anchor_after(range.start);
                    edits.push((anchor..anchor, new_text));
                } else {
                    let edit_start = snapshot.anchor_after(range.start);
                    let edit_end = snapshot.anchor_before(range.end);
                    edits.push((edit_start..edit_end, new_text));
                }
            }

            Ok(edits)
        })
    }

    pub async fn handle_resolve_completion_documentation(
        this: Model<Self>,
        envelope: TypedEnvelope<proto::ResolveCompletionDocumentation>,
        mut cx: AsyncAppContext,
    ) -> Result<proto::ResolveCompletionDocumentationResponse> {
        let lsp_completion = serde_json::from_slice(&envelope.payload.lsp_completion)?;

        let completion = this
            .read_with(&cx, |this, cx| {
                let id = LanguageServerId(envelope.payload.language_server_id as usize);
                let Some(server) = this.language_server_for_id(id) else {
                    return Err(anyhow!("No language server {id}"));
                };

                Ok(cx.background_executor().spawn(async move {
                    let can_resolve = server
                        .capabilities()
                        .completion_provider
                        .as_ref()
                        .and_then(|options| options.resolve_provider)
                        .unwrap_or(false);
                    if can_resolve {
                        server
                            .request::<lsp::request::ResolveCompletionItem>(lsp_completion)
                            .await
                    } else {
                        anyhow::Ok(lsp_completion)
                    }
                }))
            })??
            .await?;

        let mut documentation_is_markdown = false;
        let lsp_completion = serde_json::to_string(&completion)?.into_bytes();
        let documentation = match completion.documentation {
            Some(lsp::Documentation::String(text)) => text,

            Some(lsp::Documentation::MarkupContent(lsp::MarkupContent { kind, value })) => {
                documentation_is_markdown = kind == lsp::MarkupKind::Markdown;
                value
            }

            _ => String::new(),
        };

        // If we have a new buffer_id, that means we're talking to a new client
        // and want to check for new text_edits in the completion too.
        let mut old_start = None;
        let mut old_end = None;
        let mut new_text = String::default();
        if let Ok(buffer_id) = BufferId::new(envelope.payload.buffer_id) {
            let buffer_snapshot = this.update(&mut cx, |this, cx| {
                let buffer = this.buffer_store.read(cx).get_existing(buffer_id)?;
                anyhow::Ok(buffer.read(cx).snapshot())
            })??;

            if let Some(text_edit) = completion.text_edit.as_ref() {
                let edit = parse_completion_text_edit(text_edit, &buffer_snapshot);

                if let Some((old_range, mut text_edit_new_text)) = edit {
                    LineEnding::normalize(&mut text_edit_new_text);

                    new_text = text_edit_new_text;
                    old_start = Some(serialize_anchor(&old_range.start));
                    old_end = Some(serialize_anchor(&old_range.end));
                }
            }
        }

        Ok(proto::ResolveCompletionDocumentationResponse {
            documentation,
            documentation_is_markdown,
            old_start,
            old_end,
            new_text,
            lsp_completion,
        })
    }

    async fn handle_on_type_formatting(
        this: Model<Self>,
        envelope: TypedEnvelope<proto::OnTypeFormatting>,
        mut cx: AsyncAppContext,
    ) -> Result<proto::OnTypeFormattingResponse> {
        let on_type_formatting = this.update(&mut cx, |this, cx| {
            let buffer_id = BufferId::new(envelope.payload.buffer_id)?;
            let buffer = this.buffer_store.read(cx).get_existing(buffer_id)?;
            let position = envelope
                .payload
                .position
                .and_then(deserialize_anchor)
                .ok_or_else(|| anyhow!("invalid position"))?;
            Ok::<_, anyhow::Error>(this.apply_on_type_formatting(
                buffer,
                position,
                envelope.payload.trigger.clone(),
                cx,
            ))
        })??;

        let transaction = on_type_formatting
            .await?
            .as_ref()
            .map(language::proto::serialize_transaction);
        Ok(proto::OnTypeFormattingResponse { transaction })
    }

    async fn handle_refresh_inlay_hints(
        this: Model<Self>,
        _: TypedEnvelope<proto::RefreshInlayHints>,
        mut cx: AsyncAppContext,
    ) -> Result<proto::Ack> {
        this.update(&mut cx, |_, cx| {
            cx.emit(LspStoreEvent::RefreshInlayHints);
        })?;
        Ok(proto::Ack {})
    }

    async fn handle_inlay_hints(
        this: Model<Self>,
        envelope: TypedEnvelope<proto::InlayHints>,
        mut cx: AsyncAppContext,
    ) -> Result<proto::InlayHintsResponse> {
        let sender_id = envelope.original_sender_id().unwrap_or_default();
        let buffer_id = BufferId::new(envelope.payload.buffer_id)?;
        let buffer = this.update(&mut cx, |this, cx| {
            this.buffer_store.read(cx).get_existing(buffer_id)
        })??;
        buffer
            .update(&mut cx, |buffer, _| {
                buffer.wait_for_version(deserialize_version(&envelope.payload.version))
            })?
            .await
            .with_context(|| format!("waiting for version for buffer {}", buffer.entity_id()))?;

        let start = envelope
            .payload
            .start
            .and_then(deserialize_anchor)
            .context("missing range start")?;
        let end = envelope
            .payload
            .end
            .and_then(deserialize_anchor)
            .context("missing range end")?;
        let buffer_hints = this
            .update(&mut cx, |lsp_store, cx| {
                lsp_store.inlay_hints(buffer.clone(), start..end, cx)
            })?
            .await
            .context("inlay hints fetch")?;

        this.update(&mut cx, |project, cx| {
            InlayHints::response_to_proto(
                buffer_hints,
                project,
                sender_id,
                &buffer.read(cx).version(),
                cx,
            )
        })
    }

    async fn handle_resolve_inlay_hint(
        this: Model<Self>,
        envelope: TypedEnvelope<proto::ResolveInlayHint>,
        mut cx: AsyncAppContext,
    ) -> Result<proto::ResolveInlayHintResponse> {
        let proto_hint = envelope
            .payload
            .hint
            .expect("incorrect protobuf resolve inlay hint message: missing the inlay hint");
        let hint = InlayHints::proto_to_project_hint(proto_hint)
            .context("resolved proto inlay hint conversion")?;
        let buffer = this.update(&mut cx, |this, cx| {
            let buffer_id = BufferId::new(envelope.payload.buffer_id)?;
            this.buffer_store.read(cx).get_existing(buffer_id)
        })??;
        let response_hint = this
            .update(&mut cx, |this, cx| {
                this.resolve_inlay_hint(
                    hint,
                    buffer,
                    LanguageServerId(envelope.payload.language_server_id as usize),
                    cx,
                )
            })?
            .await
            .context("inlay hints fetch")?;
        Ok(proto::ResolveInlayHintResponse {
            hint: Some(InlayHints::project_to_proto_hint(response_hint)),
        })
    }

    async fn handle_open_buffer_for_symbol(
        this: Model<Self>,
        envelope: TypedEnvelope<proto::OpenBufferForSymbol>,
        mut cx: AsyncAppContext,
    ) -> Result<proto::OpenBufferForSymbolResponse> {
        let peer_id = envelope.original_sender_id().unwrap_or_default();
        let symbol = envelope
            .payload
            .symbol
            .ok_or_else(|| anyhow!("invalid symbol"))?;
        let symbol = Self::deserialize_symbol(symbol)?;
        let symbol = this.update(&mut cx, |this, _| {
            let signature = this.symbol_signature(&symbol.path);
            if signature == symbol.signature {
                Ok(symbol)
            } else {
                Err(anyhow!("invalid symbol signature"))
            }
        })??;
        let buffer = this
            .update(&mut cx, |this, cx| {
                this.open_buffer_for_symbol(
                    &Symbol {
                        language_server_name: symbol.language_server_name,
                        source_worktree_id: symbol.source_worktree_id,
                        path: symbol.path,
                        name: symbol.name,
                        kind: symbol.kind,
                        range: symbol.range,
                        signature: symbol.signature,
                        label: CodeLabel {
                            text: Default::default(),
                            runs: Default::default(),
                            filter_range: Default::default(),
                        },
                    },
                    cx,
                )
            })?
            .await?;

        this.update(&mut cx, |this, cx| {
            let is_private = buffer
                .read(cx)
                .file()
                .map(|f| f.is_private())
                .unwrap_or_default();
            if is_private {
                Err(anyhow!(rpc::ErrorCode::UnsharedItem))
            } else {
                this.buffer_store
                    .update(cx, |buffer_store, cx| {
                        buffer_store.create_buffer_for_peer(&buffer, peer_id, cx)
                    })
                    .detach_and_log_err(cx);
                let buffer_id = buffer.read(cx).remote_id().to_proto();
                Ok(proto::OpenBufferForSymbolResponse { buffer_id })
            }
        })?
    }

    fn symbol_signature(&self, project_path: &ProjectPath) -> [u8; 32] {
        let mut hasher = Sha256::new();
        hasher.update(project_path.worktree_id.to_proto().to_be_bytes());
        hasher.update(project_path.path.to_string_lossy().as_bytes());
        hasher.update(self.nonce.to_be_bytes());
        hasher.finalize().as_slice().try_into().unwrap()
    }

    pub async fn handle_get_project_symbols(
        this: Model<Self>,
        envelope: TypedEnvelope<proto::GetProjectSymbols>,
        mut cx: AsyncAppContext,
    ) -> Result<proto::GetProjectSymbolsResponse> {
        let symbols = this
            .update(&mut cx, |this, cx| {
                this.symbols(&envelope.payload.query, cx)
            })?
            .await?;

        Ok(proto::GetProjectSymbolsResponse {
            symbols: symbols.iter().map(Self::serialize_symbol).collect(),
        })
    }

    pub async fn handle_restart_language_servers(
        this: Model<Self>,
        envelope: TypedEnvelope<proto::RestartLanguageServers>,
        mut cx: AsyncAppContext,
    ) -> Result<proto::Ack> {
        this.update(&mut cx, |this, cx| {
            let buffers: Vec<_> = envelope
                .payload
                .buffer_ids
                .into_iter()
                .flat_map(|buffer_id| {
                    this.buffer_store
                        .read(cx)
                        .get(BufferId::new(buffer_id).log_err()?)
                })
                .collect();
            this.restart_language_servers_for_buffers(buffers, cx)
        })?;

        Ok(proto::Ack {})
    }

    async fn handle_apply_additional_edits_for_completion(
        this: Model<Self>,
        envelope: TypedEnvelope<proto::ApplyCompletionAdditionalEdits>,
        mut cx: AsyncAppContext,
    ) -> Result<proto::ApplyCompletionAdditionalEditsResponse> {
        let (buffer, completion) = this.update(&mut cx, |this, cx| {
            let buffer_id = BufferId::new(envelope.payload.buffer_id)?;
            let buffer = this.buffer_store.read(cx).get_existing(buffer_id)?;
            let completion = Self::deserialize_completion(
                envelope
                    .payload
                    .completion
                    .ok_or_else(|| anyhow!("invalid completion"))?,
            )?;
            anyhow::Ok((buffer, completion))
        })??;

        let apply_additional_edits = this.update(&mut cx, |this, cx| {
            this.apply_additional_edits_for_completion(
                buffer,
                Completion {
                    old_range: completion.old_range,
                    new_text: completion.new_text,
                    lsp_completion: completion.lsp_completion,
                    server_id: completion.server_id,
                    documentation: None,
                    label: CodeLabel {
                        text: Default::default(),
                        runs: Default::default(),
                        filter_range: Default::default(),
                    },
                    confirm: None,
                },
                false,
                cx,
            )
        })?;

        Ok(proto::ApplyCompletionAdditionalEditsResponse {
            transaction: apply_additional_edits
                .await?
                .as_ref()
                .map(language::proto::serialize_transaction),
        })
    }
    pub fn last_formatting_failure(&self) -> Option<&str> {
        self.as_local()
            .and_then(|local| local.last_formatting_failure.as_deref())
    }

    pub fn format(
        &mut self,
        buffers: HashSet<Model<Buffer>>,
        push_to_history: bool,
        trigger: FormatTrigger,
        cx: &mut ModelContext<Self>,
    ) -> Task<anyhow::Result<ProjectTransaction>> {
        if let Some(_) = self.as_local() {
            let buffers_with_paths = buffers
                .into_iter()
                .map(|buffer_handle| {
                    let buffer = buffer_handle.read(cx);
                    let buffer_abs_path = File::from_dyn(buffer.file())
                        .and_then(|file| file.as_local().map(|f| f.abs_path(cx)));
                    (buffer_handle, buffer_abs_path)
                })
                .collect::<Vec<_>>();

            cx.spawn(move |lsp_store, mut cx| async move {
                let result = LocalLspStore::format_locally(
                    lsp_store.clone(),
                    buffers_with_paths,
                    push_to_history,
                    trigger,
                    cx.clone(),
                )
                .await;

                lsp_store.update(&mut cx, |lsp_store, _| {
                    let local = lsp_store.as_local_mut().unwrap();
                    match &result {
                        Ok(_) => local.last_formatting_failure = None,
                        Err(error) => {
                            local.last_formatting_failure.replace(error.to_string());
                        }
                    }
                })?;

                result
            })
        } else if let Some((client, project_id)) = self.upstream_client() {
            let buffer_store = self.buffer_store();
            cx.spawn(move |_, mut cx| async move {
                let response = client
                    .request(proto::FormatBuffers {
                        project_id,
                        trigger: trigger as i32,
                        buffer_ids: buffers
                            .iter()
                            .map(|buffer| {
                                buffer.update(&mut cx, |buffer, _| buffer.remote_id().into())
                            })
                            .collect::<Result<_>>()?,
                    })
                    .await?
                    .transaction
                    .ok_or_else(|| anyhow!("missing transaction"))?;

                buffer_store
                    .update(&mut cx, |buffer_store, cx| {
                        buffer_store.deserialize_project_transaction(response, push_to_history, cx)
                    })?
                    .await
            })
        } else {
            Task::ready(Ok(ProjectTransaction::default()))
        }
    }

    async fn handle_format_buffers(
        this: Model<Self>,
        envelope: TypedEnvelope<proto::FormatBuffers>,
        mut cx: AsyncAppContext,
    ) -> Result<proto::FormatBuffersResponse> {
        let sender_id = envelope.original_sender_id().unwrap_or_default();
        let format = this.update(&mut cx, |this, cx| {
            let mut buffers = HashSet::default();
            for buffer_id in &envelope.payload.buffer_ids {
                let buffer_id = BufferId::new(*buffer_id)?;
                buffers.insert(this.buffer_store.read(cx).get_existing(buffer_id)?);
            }
            let trigger = FormatTrigger::from_proto(envelope.payload.trigger);
            Ok::<_, anyhow::Error>(this.format(buffers, false, trigger, cx))
        })??;

        let project_transaction = format.await?;
        let project_transaction = this.update(&mut cx, |this, cx| {
            this.buffer_store.update(cx, |buffer_store, cx| {
                buffer_store.serialize_project_transaction_for_peer(
                    project_transaction,
                    sender_id,
                    cx,
                )
            })
        })?;
        Ok(proto::FormatBuffersResponse {
            transaction: Some(project_transaction),
        })
    }

    fn language_settings<'a>(
        &'a self,
        worktree: &'a Model<Worktree>,
        language: &LanguageName,
        cx: &'a mut ModelContext<Self>,
    ) -> &'a LanguageSettings {
        let root_file = worktree.update(cx, |tree, cx| tree.root_file(cx));
        all_language_settings(root_file.map(|f| f as _).as_ref(), cx).language(Some(language))
    }

    pub fn start_language_servers(
        &mut self,
        worktree: &Model<Worktree>,
        language: LanguageName,
        cx: &mut ModelContext<Self>,
    ) {
        let settings = self.language_settings(worktree, &language, cx);
        if !settings.enable_language_server || self.mode.is_remote() {
            return;
        }

        let available_lsp_adapters = self.languages.clone().lsp_adapters(&language);
        let available_language_servers = available_lsp_adapters
            .iter()
            .map(|lsp_adapter| lsp_adapter.name.clone())
            .collect::<Vec<_>>();

        let desired_language_servers =
            settings.customized_language_servers(&available_language_servers);

        let mut enabled_lsp_adapters: Vec<Arc<CachedLspAdapter>> = Vec::new();
        for desired_language_server in desired_language_servers {
            if let Some(adapter) = available_lsp_adapters
                .iter()
                .find(|adapter| adapter.name == desired_language_server)
            {
                enabled_lsp_adapters.push(adapter.clone());
                continue;
            }

            if let Some(adapter) = self
                .languages
                .load_available_lsp_adapter(&desired_language_server)
            {
                self.languages
                    .register_lsp_adapter(language.clone(), adapter.adapter.clone());
                enabled_lsp_adapters.push(adapter);
                continue;
            }

            log::warn!(
                "no language server found matching '{}'",
                desired_language_server.0
            );
        }

        for adapter in &enabled_lsp_adapters {
            self.start_language_server(worktree, adapter.clone(), language.clone(), cx);
        }

        // After starting all the language servers, reorder them to reflect the desired order
        // based on the settings.
        //
        // This is done, in part, to ensure that language servers loaded at different points
        // (e.g., native vs extension) still end up in the right order at the end, rather than
        // it being based on which language server happened to be loaded in first.
        self.languages
            .reorder_language_servers(&language, enabled_lsp_adapters);
    }

    fn get_language_server_binary(
        &self,
        adapter: Arc<CachedLspAdapter>,
        delegate: Arc<dyn LspAdapterDelegate>,
        allow_binary_download: bool,
        cx: &mut ModelContext<Self>,
    ) -> Task<Result<LanguageServerBinary>> {
        let settings = ProjectSettings::get(
            Some(SettingsLocation {
                worktree_id: delegate.worktree_id(),
                path: Path::new(""),
            }),
            cx,
        )
        .lsp
        .get(&adapter.name)
        .and_then(|s| s.binary.clone());

        if settings.as_ref().is_some_and(|b| b.path.is_some()) {
            let settings = settings.unwrap();
            return cx.spawn(|_, _| async move {
                Ok(LanguageServerBinary {
                    path: PathBuf::from(&settings.path.unwrap()),
                    env: Some(delegate.shell_env().await),
                    arguments: settings
                        .arguments
                        .unwrap_or_default()
                        .iter()
                        .map(Into::into)
                        .collect(),
                })
            });
        }
        let lsp_binary_options = LanguageServerBinaryOptions {
            allow_path_lookup: !settings
                .as_ref()
                .and_then(|b| b.ignore_system_version)
                .unwrap_or_default(),
            allow_binary_download,
        };
        cx.spawn(|_, mut cx| async move {
            let binary_result = adapter
                .clone()
                .get_language_server_command(delegate.clone(), lsp_binary_options, &mut cx)
                .await;

            delegate.update_status(adapter.name.clone(), LanguageServerBinaryStatus::None);

            let mut binary = binary_result?;
            if let Some(arguments) = settings.and_then(|b| b.arguments) {
                binary.arguments = arguments.into_iter().map(Into::into).collect();
            }

            // If we do have a project environment (either by spawning a shell in in the project directory
            // or by getting it from the CLI) and the language server command itself
            // doesn't have an environment, then we use the project environment.
            if binary.env.is_none() {
                log::info!(
                    "using project environment for language server {:?}",
                    adapter.name()
                );
                binary.env = Some(delegate.shell_env().await);
            }
            Ok(binary)
        })
    }

    fn start_language_server(
        &mut self,
        worktree_handle: &Model<Worktree>,
        adapter: Arc<CachedLspAdapter>,
        language: LanguageName,
        cx: &mut ModelContext<Self>,
    ) {
        if self.mode.is_remote() {
            return;
        }

        let worktree = worktree_handle.read(cx);
        let worktree_id = worktree.id();
        let worktree_path = worktree.abs_path();
        let key = (worktree_id, adapter.name.clone());

        if self.language_server_ids.contains_key(&key) {
            return;
        }

        let project_settings = ProjectSettings::get(
            Some(SettingsLocation {
                worktree_id,
                path: Path::new(""),
            }),
            cx,
        );
        let lsp = project_settings.lsp.get(&adapter.name);
        let override_options = lsp.and_then(|s| s.initialization_options.clone());

        let stderr_capture = Arc::new(Mutex::new(Some(String::new())));
        let delegate = LocalLspAdapterDelegate::for_local(self, worktree_handle, cx)
            as Arc<dyn LspAdapterDelegate>;

        let server_id = self.languages.next_language_server_id();
        let root_path = worktree_path.clone();
        log::info!(
            "attempting to start language server {:?}, path: {root_path:?}, id: {server_id}",
            adapter.name.0
        );

        let binary = self.get_language_server_binary(adapter.clone(), delegate.clone(), true, cx);

        let pending_server = cx.spawn({
            let adapter = adapter.clone();
            let stderr_capture = stderr_capture.clone();

            move |_lsp_store, cx| async move {
                let binary = binary.await?;

                #[cfg(any(test, feature = "test-support"))]
                if let Some(server) = _lsp_store
                    .update(&mut cx.clone(), |this, cx| {
                        this.languages.create_fake_language_server(
                            server_id,
                            &adapter.name,
                            binary.clone(),
                            cx.to_async(),
                        )
                    })
                    .ok()
                    .flatten()
                {
                    return Ok(server);
                }

                lsp::LanguageServer::new(
                    stderr_capture,
                    server_id,
                    binary,
                    &root_path,
                    adapter.code_action_kinds(),
                    cx,
                )
            }
        });

        let state = LanguageServerState::Starting({
            let server_name = adapter.name.0.clone();
            let delegate = delegate as Arc<dyn LspAdapterDelegate>;
            let language = language.clone();
            let key = key.clone();
            let adapter = adapter.clone();

            cx.spawn(move |this, mut cx| async move {
                let result = {
                    let delegate = delegate.clone();
                    let adapter = adapter.clone();
                    let this = this.clone();
                    let mut cx = cx.clone();
                    async move {
                        let language_server = pending_server.await?;

                        let workspace_config = adapter
                            .adapter
                            .clone()
                            .workspace_configuration(&delegate, &mut cx)
                            .await?;

                        let mut initialization_options = adapter
                            .adapter
                            .clone()
                            .initialization_options(&(delegate))
                            .await?;

                        Self::setup_lsp_messages(this.clone(), &language_server, delegate, adapter);

                        match (&mut initialization_options, override_options) {
                            (Some(initialization_options), Some(override_options)) => {
                                merge_json_value_into(override_options, initialization_options);
                            }
                            (None, override_options) => initialization_options = override_options,
                            _ => {}
                        }

                        let language_server = cx
                            .update(|cx| language_server.initialize(initialization_options, cx))?
                            .await
                            .inspect_err(|_| {
                                if let Some(this) = this.upgrade() {
                                    this.update(&mut cx, |_, cx| {
                                        cx.emit(LspStoreEvent::LanguageServerRemoved(server_id))
                                    })
                                    .ok();
                                }
                            })?;

                        language_server
                            .notify::<lsp::notification::DidChangeConfiguration>(
                                lsp::DidChangeConfigurationParams {
                                    settings: workspace_config,
                                },
                            )
                            .ok();

                        anyhow::Ok(language_server)
                    }
                }
                .await;

                match result {
                    Ok(server) => {
                        this.update(&mut cx, |this, mut cx| {
                            this.insert_newly_running_language_server(
                                language,
                                adapter,
                                server.clone(),
                                server_id,
                                key,
                                &mut cx,
                            );
                        })
                        .ok();
                        stderr_capture.lock().take();
                        Some(server)
                    }

                    Err(err) => {
                        let log = stderr_capture.lock().take().unwrap_or_default();
                        delegate.update_status(
                            adapter.name(),
                            LanguageServerBinaryStatus::Failed {
                                error: format!("{err}\n-- stderr--\n{}", log),
                            },
                        );
                        log::error!("Failed to start language server {server_name:?}: {err}");
                        log::error!("server stderr: {:?}", log);
                        None
                    }
                }
            })
        });

        self.as_local_mut()
            .unwrap()
            .language_servers
            .insert(server_id, state);
        self.language_server_ids.insert(key, server_id);
    }

    async fn shutdown_language_server(
        server_state: Option<LanguageServerState>,
        name: LanguageServerName,
        cx: AsyncAppContext,
    ) {
        let server = match server_state {
            Some(LanguageServerState::Starting(task)) => {
                let mut timer = cx
                    .background_executor()
                    .timer(SERVER_LAUNCHING_BEFORE_SHUTDOWN_TIMEOUT)
                    .fuse();

                select! {
                    server = task.fuse() => server,
                    _ = timer => {
                        log::info!(
                            "timeout waiting for language server {} to finish launching before stopping",
                            name
                        );
                        None
                    },
                }
            }

            Some(LanguageServerState::Running { server, .. }) => Some(server),

            None => None,
        };

        if let Some(server) = server {
            if let Some(shutdown) = server.shutdown() {
                shutdown.await;
            }
        }
    }

    // Returns a list of all of the worktrees which no longer have a language server and the root path
    // for the stopped server
    fn stop_local_language_server(
        &mut self,
        worktree_id: WorktreeId,
        adapter_name: LanguageServerName,
        cx: &mut ModelContext<Self>,
    ) -> Task<Vec<WorktreeId>> {
        let key = (worktree_id, adapter_name);
        if self.mode.is_local() {
            if let Some(server_id) = self.language_server_ids.remove(&key) {
                let name = key.1;
                log::info!("stopping language server {name}");

                // Remove other entries for this language server as well
                let mut orphaned_worktrees = vec![worktree_id];
                let other_keys = self.language_server_ids.keys().cloned().collect::<Vec<_>>();
                for other_key in other_keys {
                    if self.language_server_ids.get(&other_key) == Some(&server_id) {
                        self.language_server_ids.remove(&other_key);
                        orphaned_worktrees.push(other_key.0);
                    }
                }

                self.buffer_store.update(cx, |buffer_store, cx| {
                    for buffer in buffer_store.buffers() {
                        buffer.update(cx, |buffer, cx| {
                            buffer.update_diagnostics(
                                server_id,
                                DiagnosticSet::new([], buffer),
                                cx,
                            );
                        });
                    }
                });

                for (worktree_id, summaries) in self.diagnostic_summaries.iter_mut() {
                    summaries.retain(|path, summaries_by_server_id| {
                        if summaries_by_server_id.remove(&server_id).is_some() {
                            if let Some((client, project_id)) = self.downstream_client.clone() {
                                client
                                    .send(proto::UpdateDiagnosticSummary {
                                        project_id,
                                        worktree_id: worktree_id.to_proto(),
                                        summary: Some(proto::DiagnosticSummary {
                                            path: path.to_string_lossy().to_string(),
                                            language_server_id: server_id.0 as u64,
                                            error_count: 0,
                                            warning_count: 0,
                                        }),
                                    })
                                    .log_err();
                            }
                            !summaries_by_server_id.is_empty()
                        } else {
                            true
                        }
                    });
                }

                for diagnostics in self.diagnostics.values_mut() {
                    diagnostics.retain(|_, diagnostics_by_server_id| {
                        if let Ok(ix) =
                            diagnostics_by_server_id.binary_search_by_key(&server_id, |e| e.0)
                        {
                            diagnostics_by_server_id.remove(ix);
                            !diagnostics_by_server_id.is_empty()
                        } else {
                            true
                        }
                    });
                }

                self.as_local_mut()
                    .unwrap()
                    .language_server_watched_paths
                    .remove(&server_id);
                self.language_server_statuses.remove(&server_id);
                cx.notify();

                let server_state = self
                    .as_local_mut()
                    .unwrap()
                    .language_servers
                    .remove(&server_id);
                cx.emit(LspStoreEvent::LanguageServerRemoved(server_id));
                cx.spawn(move |_, cx| async move {
                    Self::shutdown_language_server(server_state, name, cx).await;
                    orphaned_worktrees
                })
            } else {
                Task::ready(Vec::new())
            }
        } else {
            Task::ready(Vec::new())
        }
    }

    pub fn restart_language_servers_for_buffers(
        &mut self,
        buffers: impl IntoIterator<Item = Model<Buffer>>,
        cx: &mut ModelContext<Self>,
    ) {
        if let Some((client, project_id)) = self.upstream_client() {
            let request = client.request(proto::RestartLanguageServers {
                project_id,
                buffer_ids: buffers
                    .into_iter()
                    .map(|b| b.read(cx).remote_id().to_proto())
                    .collect(),
            });
            cx.background_executor()
                .spawn(request)
                .detach_and_log_err(cx);
        } else {
            let language_server_lookup_info: HashSet<(Model<Worktree>, LanguageName)> = buffers
                .into_iter()
                .filter_map(|buffer| {
                    let buffer = buffer.read(cx);
                    let file = buffer.file()?;
                    let worktree = File::from_dyn(Some(file))?.worktree.clone();
                    let language =
                        self.languages
                            .language_for_file(file, Some(buffer.as_rope()), cx)?;

                    Some((worktree, language.name()))
                })
                .collect();

            for (worktree, language) in language_server_lookup_info {
                self.restart_local_language_servers(worktree, language, cx);
            }
        }
    }

    fn restart_local_language_servers(
        &mut self,
        worktree: Model<Worktree>,
        language: LanguageName,
        cx: &mut ModelContext<Self>,
    ) {
        let worktree_id = worktree.read(cx).id();

        let stop_tasks = self
            .languages
            .clone()
            .lsp_adapters(&language)
            .iter()
            .map(|adapter| {
                let stop_task =
                    self.stop_local_language_server(worktree_id, adapter.name.clone(), cx);
                (stop_task, adapter.name.clone())
            })
            .collect::<Vec<_>>();
        if stop_tasks.is_empty() {
            return;
        }

        cx.spawn(move |this, mut cx| async move {
            // For each stopped language server, record all of the worktrees with which
            // it was associated.
            let mut affected_worktrees = Vec::new();
            for (stop_task, language_server_name) in stop_tasks {
                for affected_worktree_id in stop_task.await {
                    affected_worktrees.push((affected_worktree_id, language_server_name.clone()));
                }
            }

            this.update(&mut cx, |this, cx| {
                // Restart the language server for the given worktree.
                this.start_language_servers(&worktree, language.clone(), cx);

                // Lookup new server ids and set them for each of the orphaned worktrees
                for (affected_worktree_id, language_server_name) in affected_worktrees {
                    if let Some(new_server_id) = this
                        .language_server_ids
                        .get(&(worktree_id, language_server_name.clone()))
                        .cloned()
                    {
                        this.language_server_ids
                            .insert((affected_worktree_id, language_server_name), new_server_id);
                    }
                }
            })
            .ok();
        })
        .detach();
    }

    fn setup_lsp_messages(
        this: WeakModel<Self>,
        language_server: &LanguageServer,
        delegate: Arc<dyn LspAdapterDelegate>,
        adapter: Arc<CachedLspAdapter>,
    ) {
        let name = language_server.name();
        let server_id = language_server.server_id();
        language_server
            .on_notification::<lsp::notification::PublishDiagnostics, _>({
                let adapter = adapter.clone();
                let this = this.clone();
                move |mut params, mut cx| {
                    let adapter = adapter.clone();
                    if let Some(this) = this.upgrade() {
                        adapter.process_diagnostics(&mut params);
                        // Everything else has to be on the server, Can we make it on the client?
                        this.update(&mut cx, |this, cx| {
                            this.update_diagnostics(
                                server_id,
                                params,
                                &adapter.disk_based_diagnostic_sources,
                                cx,
                            )
                            .log_err();
                        })
                        .ok();
                    }
                }
            })
            .detach();

        language_server
            .on_request::<lsp::request::WorkspaceConfiguration, _, _>({
                let adapter = adapter.adapter.clone();
                let delegate = delegate.clone();
                move |params, mut cx| {
                    let adapter = adapter.clone();
                    let delegate = delegate.clone();
                    async move {
                        let workspace_config =
                            adapter.workspace_configuration(&delegate, &mut cx).await?;
                        Ok(params
                            .items
                            .into_iter()
                            .map(|item| {
                                if let Some(section) = &item.section {
                                    workspace_config
                                        .get(section)
                                        .cloned()
                                        .unwrap_or(serde_json::Value::Null)
                                } else {
                                    workspace_config.clone()
                                }
                            })
                            .collect())
                    }
                }
            })
            .detach();

        language_server
            .on_request::<lsp::request::WorkspaceFoldersRequest, _, _>({
                let this = this.clone();
                move |_, mut cx| {
                    let this = this.clone();
                    async move {
                        let Some(server) =
                            this.update(&mut cx, |this, _| this.language_server_for_id(server_id))?
                        else {
                            return Ok(None);
                        };
                        let root = server.root_path();
                        let Ok(uri) = Url::from_file_path(&root) else {
                            return Ok(None);
                        };
                        Ok(Some(vec![WorkspaceFolder {
                            uri,
                            name: Default::default(),
                        }]))
                    }
                }
            })
            .detach();
        // Even though we don't have handling for these requests, respond to them to
        // avoid stalling any language server like `gopls` which waits for a response
        // to these requests when initializing.
        language_server
            .on_request::<lsp::request::WorkDoneProgressCreate, _, _>({
                let this = this.clone();
                move |params, mut cx| {
                    let this = this.clone();
                    async move {
                        this.update(&mut cx, |this, _| {
                            if let Some(status) = this.language_server_statuses.get_mut(&server_id)
                            {
                                if let lsp::NumberOrString::String(token) = params.token {
                                    status.progress_tokens.insert(token);
                                }
                            }
                        })?;

                        Ok(())
                    }
                }
            })
            .detach();

        language_server
            .on_request::<lsp::request::RegisterCapability, _, _>({
                let this = this.clone();
                move |params, mut cx| {
                    let this = this.clone();
                    async move {
                        for reg in params.registrations {
                            match reg.method.as_str() {
                                "workspace/didChangeWatchedFiles" => {
                                    if let Some(options) = reg.register_options {
                                        let options = serde_json::from_value(options)?;
                                        this.update(&mut cx, |this, cx| {
                                            this.on_lsp_did_change_watched_files(
                                                server_id, &reg.id, options, cx,
                                            );
                                        })?;
                                    }
                                }
                                "textDocument/rangeFormatting" => {
                                    this.update(&mut cx, |this, _| {
                                        if let Some(server) = this.language_server_for_id(server_id)
                                        {
                                            let options = reg
                                                .register_options
                                                .map(|options| {
                                                    serde_json::from_value::<
                                                        lsp::DocumentRangeFormattingOptions,
                                                    >(
                                                        options
                                                    )
                                                })
                                                .transpose()?;
                                            let provider = match options {
                                                None => OneOf::Left(true),
                                                Some(options) => OneOf::Right(options),
                                            };
                                            server.update_capabilities(|capabilities| {
                                                capabilities.document_range_formatting_provider =
                                                    Some(provider);
                                            })
                                        }
                                        anyhow::Ok(())
                                    })??;
                                }
                                "textDocument/onTypeFormatting" => {
                                    this.update(&mut cx, |this, _| {
                                        if let Some(server) = this.language_server_for_id(server_id)
                                        {
                                            let options = reg
                                                .register_options
                                                .map(|options| {
                                                    serde_json::from_value::<
                                                        lsp::DocumentOnTypeFormattingOptions,
                                                    >(
                                                        options
                                                    )
                                                })
                                                .transpose()?;
                                            if let Some(options) = options {
                                                server.update_capabilities(|capabilities| {
                                                    capabilities
                                                        .document_on_type_formatting_provider =
                                                        Some(options);
                                                })
                                            }
                                        }
                                        anyhow::Ok(())
                                    })??;
                                }
                                "textDocument/formatting" => {
                                    this.update(&mut cx, |this, _| {
                                        if let Some(server) = this.language_server_for_id(server_id)
                                        {
                                            let options = reg
                                                .register_options
                                                .map(|options| {
                                                    serde_json::from_value::<
                                                        lsp::DocumentFormattingOptions,
                                                    >(
                                                        options
                                                    )
                                                })
                                                .transpose()?;
                                            let provider = match options {
                                                None => OneOf::Left(true),
                                                Some(options) => OneOf::Right(options),
                                            };
                                            server.update_capabilities(|capabilities| {
                                                capabilities.document_formatting_provider =
                                                    Some(provider);
                                            })
                                        }
                                        anyhow::Ok(())
                                    })??;
                                }
                                _ => log::warn!("unhandled capability registration: {reg:?}"),
                            }
                        }
                        Ok(())
                    }
                }
            })
            .detach();

        language_server
            .on_request::<lsp::request::UnregisterCapability, _, _>({
                let this = this.clone();
                move |params, mut cx| {
                    let this = this.clone();
                    async move {
                        for unreg in params.unregisterations.iter() {
                            match unreg.method.as_str() {
                                "workspace/didChangeWatchedFiles" => {
                                    this.update(&mut cx, |this, cx| {
                                        this.on_lsp_unregister_did_change_watched_files(
                                            server_id, &unreg.id, cx,
                                        );
                                    })?;
                                }
                                "textDocument/rangeFormatting" => {
                                    this.update(&mut cx, |this, _| {
                                        if let Some(server) = this.language_server_for_id(server_id)
                                        {
                                            server.update_capabilities(|capabilities| {
                                                capabilities.document_range_formatting_provider =
                                                    None
                                            })
                                        }
                                    })?;
                                }
                                "textDocument/onTypeFormatting" => {
                                    this.update(&mut cx, |this, _| {
                                        if let Some(server) = this.language_server_for_id(server_id)
                                        {
                                            server.update_capabilities(|capabilities| {
                                                capabilities.document_on_type_formatting_provider =
                                                    None;
                                            })
                                        }
                                    })?;
                                }
                                "textDocument/formatting" => {
                                    this.update(&mut cx, |this, _| {
                                        if let Some(server) = this.language_server_for_id(server_id)
                                        {
                                            server.update_capabilities(|capabilities| {
                                                capabilities.document_formatting_provider = None;
                                            })
                                        }
                                    })?;
                                }
                                _ => log::warn!("unhandled capability unregistration: {unreg:?}"),
                            }
                        }
                        Ok(())
                    }
                }
            })
            .detach();

        language_server
            .on_request::<lsp::request::ApplyWorkspaceEdit, _, _>({
                let adapter = adapter.clone();
                let this = this.clone();
                move |params, cx| {
                    Self::on_lsp_workspace_edit(
                        this.clone(),
                        params,
                        server_id,
                        adapter.clone(),
                        cx,
                    )
                }
            })
            .detach();

        language_server
            .on_request::<lsp::request::InlayHintRefreshRequest, _, _>({
                let this = this.clone();
                move |(), mut cx| {
                    let this = this.clone();
                    async move {
                        this.update(&mut cx, |this, cx| {
                            cx.emit(LspStoreEvent::RefreshInlayHints);
                            this.downstream_client.as_ref().map(|(client, project_id)| {
                                client.send(proto::RefreshInlayHints {
                                    project_id: *project_id,
                                })
                            })
                        })?
                        .transpose()?;
                        Ok(())
                    }
                }
            })
            .detach();

        language_server
            .on_request::<lsp::request::ShowMessageRequest, _, _>({
                let this = this.clone();
                let name = name.to_string();
                move |params, mut cx| {
                    let this = this.clone();
                    let name = name.to_string();
                    async move {
                        let actions = params.actions.unwrap_or_default();
                        let (tx, mut rx) = smol::channel::bounded(1);
                        let request = LanguageServerPromptRequest {
                            level: match params.typ {
                                lsp::MessageType::ERROR => PromptLevel::Critical,
                                lsp::MessageType::WARNING => PromptLevel::Warning,
                                _ => PromptLevel::Info,
                            },
                            message: params.message,
                            actions,
                            response_channel: tx,
                            lsp_name: name.clone(),
                        };

                        let did_update = this
                            .update(&mut cx, |_, cx| {
                                cx.emit(LspStoreEvent::LanguageServerPrompt(request));
                            })
                            .is_ok();
                        if did_update {
                            let response = rx.next().await;

                            Ok(response)
                        } else {
                            Ok(None)
                        }
                    }
                }
            })
            .detach();

        language_server
            .on_notification::<ServerStatus, _>({
                let this = this.clone();
                let name = name.to_string();
                move |params, mut cx| {
                    let this = this.clone();
                    let name = name.to_string();
                    if let Some(ref message) = params.message {
                        let message = message.trim();
                        if !message.is_empty() {
                            let formatted_message = format!(
                                "Language server {name} (id {server_id}) status update: {message}"
                            );
                            match params.health {
                                ServerHealthStatus::Ok => log::info!("{}", formatted_message),
                                ServerHealthStatus::Warning => log::warn!("{}", formatted_message),
                                ServerHealthStatus::Error => {
                                    log::error!("{}", formatted_message);
                                    let (tx, _rx) = smol::channel::bounded(1);
                                    let request = LanguageServerPromptRequest {
                                        level: PromptLevel::Critical,
                                        message: params.message.unwrap_or_default(),
                                        actions: Vec::new(),
                                        response_channel: tx,
                                        lsp_name: name.clone(),
                                    };
                                    let _ = this
                                        .update(&mut cx, |_, cx| {
                                            cx.emit(LspStoreEvent::LanguageServerPrompt(request));
                                        })
                                        .ok();
                                }
                                ServerHealthStatus::Other(status) => {
                                    log::info!(
                                        "Unknown server health: {status}\n{formatted_message}"
                                    )
                                }
                            }
                        }
                    }
                }
            })
            .detach();
        language_server
            .on_notification::<lsp::notification::ShowMessage, _>({
                let this = this.clone();
                let name = name.to_string();
                move |params, mut cx| {
                    let this = this.clone();
                    let name = name.to_string();

                    let (tx, _) = smol::channel::bounded(1);
                    let request = LanguageServerPromptRequest {
                        level: match params.typ {
                            lsp::MessageType::ERROR => PromptLevel::Critical,
                            lsp::MessageType::WARNING => PromptLevel::Warning,
                            _ => PromptLevel::Info,
                        },
                        message: params.message,
                        actions: vec![],
                        response_channel: tx,
                        lsp_name: name.clone(),
                    };

                    let _ = this.update(&mut cx, |_, cx| {
                        cx.emit(LspStoreEvent::LanguageServerPrompt(request));
                    });
                }
            })
            .detach();

        let disk_based_diagnostics_progress_token =
            adapter.disk_based_diagnostics_progress_token.clone();

        language_server
            .on_notification::<lsp::notification::Progress, _>({
                let this = this.clone();
                move |params, mut cx| {
                    if let Some(this) = this.upgrade() {
                        this.update(&mut cx, |this, cx| {
                            this.on_lsp_progress(
                                params,
                                server_id,
                                disk_based_diagnostics_progress_token.clone(),
                                cx,
                            );
                        })
                        .ok();
                    }
                }
            })
            .detach();

        language_server
            .on_notification::<lsp::notification::LogMessage, _>({
                let this = this.clone();
                move |params, mut cx| {
                    if let Some(this) = this.upgrade() {
                        this.update(&mut cx, |_, cx| {
                            cx.emit(LspStoreEvent::LanguageServerLog(
                                server_id,
                                LanguageServerLogType::Log(params.typ),
                                params.message,
                            ));
                        })
                        .ok();
                    }
                }
            })
            .detach();

        language_server
            .on_notification::<lsp::notification::LogTrace, _>({
                let this = this.clone();
                move |params, mut cx| {
                    if let Some(this) = this.upgrade() {
                        this.update(&mut cx, |_, cx| {
                            cx.emit(LspStoreEvent::LanguageServerLog(
                                server_id,
                                LanguageServerLogType::Trace(params.verbose),
                                params.message,
                            ));
                        })
                        .ok();
                    }
                }
            })
            .detach();
    }

    pub fn update_diagnostics(
        &mut self,
        language_server_id: LanguageServerId,
        mut params: lsp::PublishDiagnosticsParams,
        disk_based_sources: &[String],
        cx: &mut ModelContext<Self>,
    ) -> Result<()> {
        let abs_path = params
            .uri
            .to_file_path()
            .map_err(|_| anyhow!("URI is not a file"))?;
        let mut diagnostics = Vec::default();
        let mut primary_diagnostic_group_ids = HashMap::default();
        let mut sources_by_group_id = HashMap::default();
        let mut supporting_diagnostics = HashMap::default();

        // Ensure that primary diagnostics are always the most severe
        params.diagnostics.sort_by_key(|item| item.severity);

        for diagnostic in &params.diagnostics {
            let source = diagnostic.source.as_ref();
            let code = diagnostic.code.as_ref().map(|code| match code {
                lsp::NumberOrString::Number(code) => code.to_string(),
                lsp::NumberOrString::String(code) => code.clone(),
            });
            let range = range_from_lsp(diagnostic.range);
            let is_supporting = diagnostic
                .related_information
                .as_ref()
                .map_or(false, |infos| {
                    infos.iter().any(|info| {
                        primary_diagnostic_group_ids.contains_key(&(
                            source,
                            code.clone(),
                            range_from_lsp(info.location.range),
                        ))
                    })
                });

            let is_unnecessary = diagnostic.tags.as_ref().map_or(false, |tags| {
                tags.iter().any(|tag| *tag == DiagnosticTag::UNNECESSARY)
            });

            if is_supporting {
                supporting_diagnostics.insert(
                    (source, code.clone(), range),
                    (diagnostic.severity, is_unnecessary),
                );
            } else {
                let group_id = post_inc(&mut self.next_diagnostic_group_id);
                let is_disk_based =
                    source.map_or(false, |source| disk_based_sources.contains(source));

                sources_by_group_id.insert(group_id, source);
                primary_diagnostic_group_ids
                    .insert((source, code.clone(), range.clone()), group_id);

                diagnostics.push(DiagnosticEntry {
                    range,
                    diagnostic: Diagnostic {
                        source: diagnostic.source.clone(),
                        code: code.clone(),
                        severity: diagnostic.severity.unwrap_or(DiagnosticSeverity::ERROR),
                        message: diagnostic.message.trim().to_string(),
                        group_id,
                        is_primary: true,
                        is_disk_based,
                        is_unnecessary,
                        data: diagnostic.data.clone(),
                    },
                });
                if let Some(infos) = &diagnostic.related_information {
                    for info in infos {
                        if info.location.uri == params.uri && !info.message.is_empty() {
                            let range = range_from_lsp(info.location.range);
                            diagnostics.push(DiagnosticEntry {
                                range,
                                diagnostic: Diagnostic {
                                    source: diagnostic.source.clone(),
                                    code: code.clone(),
                                    severity: DiagnosticSeverity::INFORMATION,
                                    message: info.message.trim().to_string(),
                                    group_id,
                                    is_primary: false,
                                    is_disk_based,
                                    is_unnecessary: false,
                                    data: diagnostic.data.clone(),
                                },
                            });
                        }
                    }
                }
            }
        }

        for entry in &mut diagnostics {
            let diagnostic = &mut entry.diagnostic;
            if !diagnostic.is_primary {
                let source = *sources_by_group_id.get(&diagnostic.group_id).unwrap();
                if let Some(&(severity, is_unnecessary)) = supporting_diagnostics.get(&(
                    source,
                    diagnostic.code.clone(),
                    entry.range.clone(),
                )) {
                    if let Some(severity) = severity {
                        diagnostic.severity = severity;
                    }
                    diagnostic.is_unnecessary = is_unnecessary;
                }
            }
        }

        self.update_diagnostic_entries(
            language_server_id,
            abs_path,
            params.version,
            diagnostics,
            cx,
        )?;
        Ok(())
    }

    fn insert_newly_running_language_server(
        &mut self,
        language: LanguageName,
        adapter: Arc<CachedLspAdapter>,
        language_server: Arc<LanguageServer>,
        server_id: LanguageServerId,
        key: (WorktreeId, LanguageServerName),
        cx: &mut ModelContext<Self>,
    ) {
        // If the language server for this key doesn't match the server id, don't store the
        // server. Which will cause it to be dropped, killing the process
        if self
            .language_server_ids
            .get(&key)
            .map(|id| id != &server_id)
            .unwrap_or(false)
        {
            return;
        }

        // Update language_servers collection with Running variant of LanguageServerState
        // indicating that the server is up and running and ready
        if let Some(local) = self.as_local_mut() {
            local.language_servers.insert(
                server_id,
                LanguageServerState::Running {
                    adapter: adapter.clone(),
                    language: language.clone(),
                    server: language_server.clone(),
                    simulate_disk_based_diagnostics_completion: None,
                },
            );
        }

        self.language_server_statuses.insert(
            server_id,
            LanguageServerStatus {
                name: language_server.name().to_string(),
                pending_work: Default::default(),
                has_pending_diagnostic_updates: false,
                progress_tokens: Default::default(),
            },
        );

        cx.emit(LspStoreEvent::LanguageServerAdded(server_id));

        if let Some((downstream_client, project_id)) = self.downstream_client.as_ref() {
            downstream_client
                .send(proto::StartLanguageServer {
                    project_id: *project_id,
                    server: Some(proto::LanguageServer {
                        id: server_id.0 as u64,
                        name: language_server.name().to_string(),
                    }),
                })
                .log_err();
        }

        // Tell the language server about every open buffer in the worktree that matches the language.
        self.buffer_store.update(cx, |buffer_store, cx| {
            for buffer_handle in buffer_store.buffers() {
                let buffer = buffer_handle.read(cx);
                let file = match File::from_dyn(buffer.file()) {
                    Some(file) => file,
                    None => continue,
                };
                let language = match buffer.language() {
                    Some(language) => language,
                    None => continue,
                };

                if file.worktree.read(cx).id() != key.0
                    || !self
                        .languages
                        .lsp_adapters(&language.name())
                        .iter()
                        .any(|a| a.name == key.1)
                {
                    continue;
                }

                let file = match file.as_local() {
                    Some(file) => file,
                    None => continue,
                };

                let versions = self
                    .buffer_snapshots
                    .entry(buffer.remote_id())
                    .or_default()
                    .entry(server_id)
                    .or_insert_with(|| {
                        vec![LspBufferSnapshot {
                            version: 0,
                            snapshot: buffer.text_snapshot(),
                        }]
                    });

                let snapshot = versions.last().unwrap();
                let version = snapshot.version;
                let initial_snapshot = &snapshot.snapshot;
                let uri = lsp::Url::from_file_path(file.abs_path(cx)).unwrap();
                language_server
                    .notify::<lsp::notification::DidOpenTextDocument>(
                        lsp::DidOpenTextDocumentParams {
                            text_document: lsp::TextDocumentItem::new(
                                uri,
                                adapter.language_id(&language.name()),
                                version,
                                initial_snapshot.text(),
                            ),
                        },
                    )
                    .log_err();

                buffer_handle.update(cx, |buffer, cx| {
                    buffer.set_completion_triggers(
                        language_server
                            .capabilities()
                            .completion_provider
                            .as_ref()
                            .and_then(|provider| provider.trigger_characters.clone())
                            .unwrap_or_default(),
                        cx,
                    )
                });
            }
        });

        cx.notify();
    }

    fn buffer_snapshot_for_lsp_version(
        &mut self,
        buffer: &Model<Buffer>,
        server_id: LanguageServerId,
        version: Option<i32>,
        cx: &AppContext,
    ) -> Result<TextBufferSnapshot> {
        const OLD_VERSIONS_TO_RETAIN: i32 = 10;

        if let Some(version) = version {
            let buffer_id = buffer.read(cx).remote_id();
            let snapshots = self
                .buffer_snapshots
                .get_mut(&buffer_id)
                .and_then(|m| m.get_mut(&server_id))
                .ok_or_else(|| {
                    anyhow!("no snapshots found for buffer {buffer_id} and server {server_id}")
                })?;

            let found_snapshot = snapshots
                .binary_search_by_key(&version, |e| e.version)
                .map(|ix| snapshots[ix].snapshot.clone())
                .map_err(|_| {
                    anyhow!("snapshot not found for buffer {buffer_id} server {server_id} at version {version}")
                })?;

            snapshots.retain(|snapshot| snapshot.version + OLD_VERSIONS_TO_RETAIN >= version);
            Ok(found_snapshot)
        } else {
            Ok((buffer.read(cx)).text_snapshot())
        }
    }

    pub fn language_servers_running_disk_based_diagnostics(
        &self,
    ) -> impl Iterator<Item = LanguageServerId> + '_ {
        self.language_server_statuses
            .iter()
            .filter_map(|(id, status)| {
                if status.has_pending_diagnostic_updates {
                    Some(*id)
                } else {
                    None
                }
            })
    }

    pub(crate) fn language_servers_for_buffer<'a>(
        &'a self,
        buffer: &'a Buffer,
        cx: &'a AppContext,
    ) -> impl Iterator<Item = (&'a Arc<CachedLspAdapter>, &'a Arc<LanguageServer>)> {
        self.language_server_ids_for_buffer(buffer, cx)
            .into_iter()
            .filter_map(
                |server_id| match self.as_local()?.language_servers.get(&server_id)? {
                    LanguageServerState::Running {
                        adapter, server, ..
                    } => Some((adapter, server)),
                    _ => None,
                },
            )
    }

    pub(crate) fn cancel_language_server_work_for_buffers(
        &mut self,
        buffers: impl IntoIterator<Item = Model<Buffer>>,
        cx: &mut ModelContext<Self>,
    ) {
        let servers = buffers
            .into_iter()
            .flat_map(|buffer| {
                self.language_server_ids_for_buffer(buffer.read(cx), cx)
                    .into_iter()
            })
            .collect::<HashSet<_>>();

        for server_id in servers {
            self.cancel_language_server_work(server_id, None, cx);
        }
    }

    pub fn language_servers(
        &self,
    ) -> impl '_ + Iterator<Item = (LanguageServerId, LanguageServerName, WorktreeId)> {
        self.language_server_ids
            .iter()
            .map(|((worktree_id, server_name), server_id)| {
                (*server_id, server_name.clone(), *worktree_id)
            })
    }

    fn register_supplementary_language_server(
        &mut self,
        id: LanguageServerId,
        name: LanguageServerName,
        server: Arc<LanguageServer>,
        cx: &mut ModelContext<Self>,
    ) {
        if let Some(local) = self.as_local_mut() {
            local
                .supplementary_language_servers
                .insert(id, (name, server));
            cx.emit(LspStoreEvent::LanguageServerAdded(id));
        }
    }

    fn unregister_supplementary_language_server(
        &mut self,
        id: LanguageServerId,
        cx: &mut ModelContext<Self>,
    ) {
        if let Some(local) = self.as_local_mut() {
            local.supplementary_language_servers.remove(&id);
            cx.emit(LspStoreEvent::LanguageServerRemoved(id));
        }
    }

    pub fn supplementary_language_servers(
        &self,
    ) -> impl '_ + Iterator<Item = (LanguageServerId, LanguageServerName)> {
        self.as_local().into_iter().flat_map(|local| {
            local
                .supplementary_language_servers
                .iter()
                .map(|(id, (name, _))| (*id, name.clone()))
        })
    }

    pub fn language_server_adapter_for_id(
        &self,
        id: LanguageServerId,
    ) -> Option<Arc<CachedLspAdapter>> {
        self.as_local()
            .and_then(|local| local.language_servers.get(&id))
            .and_then(|language_server_state| match language_server_state {
                LanguageServerState::Running { adapter, .. } => Some(adapter.clone()),
                _ => None,
            })
    }

    pub(super) fn update_local_worktree_language_servers(
        &mut self,
        worktree_handle: &Model<Worktree>,
        changes: &[(Arc<Path>, ProjectEntryId, PathChange)],
        cx: &mut ModelContext<Self>,
    ) {
        if changes.is_empty() {
            return;
        }

        let Some(local) = self.as_local() else { return };

        local.prettier_store.update(cx, |prettier_store, cx| {
            prettier_store.update_prettier_settings(&worktree_handle, changes, cx)
        });

        let worktree_id = worktree_handle.read(cx).id();
        let mut language_server_ids = self
            .language_server_ids
            .iter()
            .filter_map(|((server_worktree_id, _), server_id)| {
                (*server_worktree_id == worktree_id).then_some(*server_id)
            })
            .collect::<Vec<_>>();
        language_server_ids.sort();
        language_server_ids.dedup();

        let abs_path = worktree_handle.read(cx).abs_path();
        for server_id in &language_server_ids {
            if let Some(LanguageServerState::Running { server, .. }) =
                local.language_servers.get(server_id)
            {
                if let Some(watched_paths) = local
                    .language_server_watched_paths
                    .get(server_id)
                    .and_then(|paths| paths.read(cx).worktree_paths.get(&worktree_id))
                {
                    let params = lsp::DidChangeWatchedFilesParams {
                        changes: changes
                            .iter()
                            .filter_map(|(path, _, change)| {
                                if !watched_paths.is_match(path) {
                                    return None;
                                }
                                let typ = match change {
                                    PathChange::Loaded => return None,
                                    PathChange::Added => lsp::FileChangeType::CREATED,
                                    PathChange::Removed => lsp::FileChangeType::DELETED,
                                    PathChange::Updated => lsp::FileChangeType::CHANGED,
                                    PathChange::AddedOrUpdated => lsp::FileChangeType::CHANGED,
                                };
                                Some(lsp::FileEvent {
                                    uri: lsp::Url::from_file_path(abs_path.join(path)).unwrap(),
                                    typ,
                                })
                            })
                            .collect(),
                    };
                    if !params.changes.is_empty() {
                        server
                            .notify::<lsp::notification::DidChangeWatchedFiles>(params)
                            .log_err();
                    }
                }
            }
        }
    }

    pub(crate) fn cancel_language_server_work(
        &mut self,
        server_id: LanguageServerId,
        token_to_cancel: Option<String>,
        _cx: &mut ModelContext<Self>,
    ) {
        let Some(local) = self.as_local() else {
            return;
        };
        let status = self.language_server_statuses.get(&server_id);
        let server = local.language_servers.get(&server_id);
        if let Some((LanguageServerState::Running { server, .. }, status)) = server.zip(status) {
            for (token, progress) in &status.pending_work {
                if let Some(token_to_cancel) = token_to_cancel.as_ref() {
                    if token != token_to_cancel {
                        continue;
                    }
                }
                if progress.is_cancellable {
                    server
                        .notify::<lsp::notification::WorkDoneProgressCancel>(
                            WorkDoneProgressCancelParams {
                                token: lsp::NumberOrString::String(token.clone()),
                            },
                        )
                        .ok();
                }

                if progress.is_cancellable {
                    server
                        .notify::<lsp::notification::WorkDoneProgressCancel>(
                            WorkDoneProgressCancelParams {
                                token: lsp::NumberOrString::String(token.clone()),
                            },
                        )
                        .ok();
                }
            }
        }
    }

    pub fn wait_for_remote_buffer(
        &mut self,
        id: BufferId,
        cx: &mut ModelContext<Self>,
    ) -> Task<Result<Model<Buffer>>> {
        self.buffer_store.update(cx, |buffer_store, cx| {
            buffer_store.wait_for_remote_buffer(id, cx)
        })
    }

    pub(crate) fn language_server_ids_for_buffer(
        &self,
        buffer: &Buffer,
        cx: &AppContext,
    ) -> Vec<LanguageServerId> {
        if let Some((file, language)) = File::from_dyn(buffer.file()).zip(buffer.language()) {
            let worktree_id = file.worktree_id(cx);
            self.languages
                .lsp_adapters(&language.name())
                .iter()
                .flat_map(|adapter| {
                    let key = (worktree_id, adapter.name.clone());
                    self.language_server_ids.get(&key).copied()
                })
                .collect()
        } else {
            Vec::new()
        }
    }

    pub async fn deserialize_text_edits(
        this: Model<Self>,
        buffer_to_edit: Model<Buffer>,
        edits: Vec<lsp::TextEdit>,
        push_to_history: bool,
        _: Arc<CachedLspAdapter>,
        language_server: Arc<LanguageServer>,
        cx: &mut AsyncAppContext,
    ) -> Result<Option<Transaction>> {
        let edits = this
            .update(cx, |this, cx| {
                this.edits_from_lsp(
                    &buffer_to_edit,
                    edits,
                    language_server.server_id(),
                    None,
                    cx,
                )
            })?
            .await?;

        let transaction = buffer_to_edit.update(cx, |buffer, cx| {
            buffer.finalize_last_transaction();
            buffer.start_transaction();
            for (range, text) in edits {
                buffer.edit([(range, text)], None, cx);
            }

            if buffer.end_transaction(cx).is_some() {
                let transaction = buffer.finalize_last_transaction().unwrap().clone();
                if !push_to_history {
                    buffer.forget_transaction(transaction.id);
                }
                Some(transaction)
            } else {
                None
            }
        })?;

        Ok(transaction)
    }

    pub async fn deserialize_workspace_edit(
        this: Model<Self>,
        edit: lsp::WorkspaceEdit,
        push_to_history: bool,
        lsp_adapter: Arc<CachedLspAdapter>,
        language_server: Arc<LanguageServer>,
        cx: &mut AsyncAppContext,
    ) -> Result<ProjectTransaction> {
        let fs = this.read_with(cx, |this, _| this.as_local().unwrap().fs.clone())?;

        let mut operations = Vec::new();
        if let Some(document_changes) = edit.document_changes {
            match document_changes {
                lsp::DocumentChanges::Edits(edits) => {
                    operations.extend(edits.into_iter().map(lsp::DocumentChangeOperation::Edit))
                }
                lsp::DocumentChanges::Operations(ops) => operations = ops,
            }
        } else if let Some(changes) = edit.changes {
            operations.extend(changes.into_iter().map(|(uri, edits)| {
                lsp::DocumentChangeOperation::Edit(lsp::TextDocumentEdit {
                    text_document: lsp::OptionalVersionedTextDocumentIdentifier {
                        uri,
                        version: None,
                    },
                    edits: edits.into_iter().map(Edit::Plain).collect(),
                })
            }));
        }

        let mut project_transaction = ProjectTransaction::default();
        for operation in operations {
            match operation {
                lsp::DocumentChangeOperation::Op(lsp::ResourceOp::Create(op)) => {
                    let abs_path = op
                        .uri
                        .to_file_path()
                        .map_err(|_| anyhow!("can't convert URI to path"))?;

                    if let Some(parent_path) = abs_path.parent() {
                        fs.create_dir(parent_path).await?;
                    }
                    if abs_path.ends_with("/") {
                        fs.create_dir(&abs_path).await?;
                    } else {
                        fs.create_file(
                            &abs_path,
                            op.options
                                .map(|options| fs::CreateOptions {
                                    overwrite: options.overwrite.unwrap_or(false),
                                    ignore_if_exists: options.ignore_if_exists.unwrap_or(false),
                                })
                                .unwrap_or_default(),
                        )
                        .await?;
                    }
                }

                lsp::DocumentChangeOperation::Op(lsp::ResourceOp::Rename(op)) => {
                    let source_abs_path = op
                        .old_uri
                        .to_file_path()
                        .map_err(|_| anyhow!("can't convert URI to path"))?;
                    let target_abs_path = op
                        .new_uri
                        .to_file_path()
                        .map_err(|_| anyhow!("can't convert URI to path"))?;
                    fs.rename(
                        &source_abs_path,
                        &target_abs_path,
                        op.options
                            .map(|options| fs::RenameOptions {
                                overwrite: options.overwrite.unwrap_or(false),
                                ignore_if_exists: options.ignore_if_exists.unwrap_or(false),
                            })
                            .unwrap_or_default(),
                    )
                    .await?;
                }

                lsp::DocumentChangeOperation::Op(lsp::ResourceOp::Delete(op)) => {
                    let abs_path = op
                        .uri
                        .to_file_path()
                        .map_err(|_| anyhow!("can't convert URI to path"))?;
                    let options = op
                        .options
                        .map(|options| fs::RemoveOptions {
                            recursive: options.recursive.unwrap_or(false),
                            ignore_if_not_exists: options.ignore_if_not_exists.unwrap_or(false),
                        })
                        .unwrap_or_default();
                    if abs_path.ends_with("/") {
                        fs.remove_dir(&abs_path, options).await?;
                    } else {
                        fs.remove_file(&abs_path, options).await?;
                    }
                }

                lsp::DocumentChangeOperation::Edit(op) => {
                    let buffer_to_edit = this
                        .update(cx, |this, cx| {
                            this.open_local_buffer_via_lsp(
                                op.text_document.uri.clone(),
                                language_server.server_id(),
                                lsp_adapter.name.clone(),
                                cx,
                            )
                        })?
                        .await?;

                    let edits = this
                        .update(cx, |this, cx| {
                            let path = buffer_to_edit.read(cx).project_path(cx);
                            let active_entry = this.active_entry;
                            let is_active_entry = path.clone().map_or(false, |project_path| {
                                this.worktree_store
                                    .read(cx)
                                    .entry_for_path(&project_path, cx)
                                    .map_or(false, |entry| Some(entry.id) == active_entry)
                            });

                            let (mut edits, mut snippet_edits) = (vec![], vec![]);
                            for edit in op.edits {
                                match edit {
                                    Edit::Plain(edit) => edits.push(edit),
                                    Edit::Annotated(edit) => edits.push(edit.text_edit),
                                    Edit::Snippet(edit) => {
                                        let Ok(snippet) = Snippet::parse(&edit.snippet.value)
                                        else {
                                            continue;
                                        };

                                        if is_active_entry {
                                            snippet_edits.push((edit.range, snippet));
                                        } else {
                                            // Since this buffer is not focused, apply a normal edit.
                                            edits.push(TextEdit {
                                                range: edit.range,
                                                new_text: snippet.text,
                                            });
                                        }
                                    }
                                }
                            }
                            if !snippet_edits.is_empty() {
                                let buffer_id = buffer_to_edit.read(cx).remote_id();
                                let version = if let Some(buffer_version) = op.text_document.version
                                {
                                    this.buffer_snapshot_for_lsp_version(
                                        &buffer_to_edit,
                                        language_server.server_id(),
                                        Some(buffer_version),
                                        cx,
                                    )
                                    .ok()
                                    .map(|snapshot| snapshot.version)
                                } else {
                                    Some(buffer_to_edit.read(cx).saved_version().clone())
                                };

                                let most_recent_edit = version.and_then(|version| {
                                    version.iter().max_by_key(|timestamp| timestamp.value)
                                });
                                // Check if the edit that triggered that edit has been made by this participant.

                                if let Some(most_recent_edit) = most_recent_edit {
                                    cx.emit(LspStoreEvent::SnippetEdit {
                                        buffer_id,
                                        edits: snippet_edits,
                                        most_recent_edit,
                                    });
                                }
                            }

                            this.edits_from_lsp(
                                &buffer_to_edit,
                                edits,
                                language_server.server_id(),
                                op.text_document.version,
                                cx,
                            )
                        })?
                        .await?;

                    let transaction = buffer_to_edit.update(cx, |buffer, cx| {
                        buffer.finalize_last_transaction();
                        buffer.start_transaction();
                        for (range, text) in edits {
                            buffer.edit([(range, text)], None, cx);
                        }
                        let transaction = if buffer.end_transaction(cx).is_some() {
                            let transaction = buffer.finalize_last_transaction().unwrap().clone();
                            if !push_to_history {
                                buffer.forget_transaction(transaction.id);
                            }
                            Some(transaction)
                        } else {
                            None
                        };

                        transaction
                    })?;
                    if let Some(transaction) = transaction {
                        project_transaction.0.insert(buffer_to_edit, transaction);
                    }
                }
            }
        }

        Ok(project_transaction)
    }

    fn serialize_symbol(symbol: &Symbol) -> proto::Symbol {
        proto::Symbol {
            language_server_name: symbol.language_server_name.0.to_string(),
            source_worktree_id: symbol.source_worktree_id.to_proto(),
            worktree_id: symbol.path.worktree_id.to_proto(),
            path: symbol.path.path.to_string_lossy().to_string(),
            name: symbol.name.clone(),
            kind: unsafe { mem::transmute::<lsp::SymbolKind, i32>(symbol.kind) },
            start: Some(proto::PointUtf16 {
                row: symbol.range.start.0.row,
                column: symbol.range.start.0.column,
            }),
            end: Some(proto::PointUtf16 {
                row: symbol.range.end.0.row,
                column: symbol.range.end.0.column,
            }),
            signature: symbol.signature.to_vec(),
        }
    }

    fn deserialize_symbol(serialized_symbol: proto::Symbol) -> Result<CoreSymbol> {
        let source_worktree_id = WorktreeId::from_proto(serialized_symbol.source_worktree_id);
        let worktree_id = WorktreeId::from_proto(serialized_symbol.worktree_id);
        let kind = unsafe { mem::transmute::<i32, lsp::SymbolKind>(serialized_symbol.kind) };
        let path = ProjectPath {
            worktree_id,
            path: PathBuf::from(serialized_symbol.path).into(),
        };

        let start = serialized_symbol
            .start
            .ok_or_else(|| anyhow!("invalid start"))?;
        let end = serialized_symbol
            .end
            .ok_or_else(|| anyhow!("invalid end"))?;
        Ok(CoreSymbol {
            language_server_name: LanguageServerName(serialized_symbol.language_server_name.into()),
            source_worktree_id,
            path,
            name: serialized_symbol.name,
            range: Unclipped(PointUtf16::new(start.row, start.column))
                ..Unclipped(PointUtf16::new(end.row, end.column)),
            kind,
            signature: serialized_symbol
                .signature
                .try_into()
                .map_err(|_| anyhow!("invalid signature"))?,
        })
    }

    pub(crate) fn serialize_completion(completion: &CoreCompletion) -> proto::Completion {
        proto::Completion {
            old_start: Some(serialize_anchor(&completion.old_range.start)),
            old_end: Some(serialize_anchor(&completion.old_range.end)),
            new_text: completion.new_text.clone(),
            server_id: completion.server_id.0 as u64,
            lsp_completion: serde_json::to_vec(&completion.lsp_completion).unwrap(),
        }
    }

    pub(crate) fn deserialize_completion(completion: proto::Completion) -> Result<CoreCompletion> {
        let old_start = completion
            .old_start
            .and_then(deserialize_anchor)
            .ok_or_else(|| anyhow!("invalid old start"))?;
        let old_end = completion
            .old_end
            .and_then(deserialize_anchor)
            .ok_or_else(|| anyhow!("invalid old end"))?;
        let lsp_completion = serde_json::from_slice(&completion.lsp_completion)?;

        Ok(CoreCompletion {
            old_range: old_start..old_end,
            new_text: completion.new_text,
            server_id: LanguageServerId(completion.server_id as usize),
            lsp_completion,
        })
    }

    pub(crate) fn serialize_code_action(action: &CodeAction) -> proto::CodeAction {
        proto::CodeAction {
            server_id: action.server_id.0 as u64,
            start: Some(serialize_anchor(&action.range.start)),
            end: Some(serialize_anchor(&action.range.end)),
            lsp_action: serde_json::to_vec(&action.lsp_action).unwrap(),
        }
    }

    pub(crate) fn deserialize_code_action(action: proto::CodeAction) -> Result<CodeAction> {
        let start = action
            .start
            .and_then(deserialize_anchor)
            .ok_or_else(|| anyhow!("invalid start"))?;
        let end = action
            .end
            .and_then(deserialize_anchor)
            .ok_or_else(|| anyhow!("invalid end"))?;
        let lsp_action = serde_json::from_slice(&action.lsp_action)?;
        Ok(CodeAction {
            server_id: LanguageServerId(action.server_id as usize),
            range: start..end,
            lsp_action,
        })
    }
}

impl EventEmitter<LspStoreEvent> for LspStore {}

fn remove_empty_hover_blocks(mut hover: Hover) -> Option<Hover> {
    hover
        .contents
        .retain(|hover_block| !hover_block.text.trim().is_empty());
    if hover.contents.is_empty() {
        None
    } else {
        Some(hover)
    }
}

async fn populate_labels_for_completions(
    mut new_completions: Vec<CoreCompletion>,
    language_registry: &Arc<LanguageRegistry>,
    language: Option<Arc<Language>>,
    lsp_adapter: Option<Arc<CachedLspAdapter>>,
    completions: &mut Vec<Completion>,
) {
    let lsp_completions = new_completions
        .iter_mut()
        .map(|completion| mem::take(&mut completion.lsp_completion))
        .collect::<Vec<_>>();

    let labels = if let Some((language, lsp_adapter)) = language.as_ref().zip(lsp_adapter) {
        lsp_adapter
            .labels_for_completions(&lsp_completions, language)
            .await
            .log_err()
            .unwrap_or_default()
    } else {
        Vec::new()
    };

    for ((completion, lsp_completion), label) in new_completions
        .into_iter()
        .zip(lsp_completions)
        .zip(labels.into_iter().chain(iter::repeat(None)))
    {
        let documentation = if let Some(docs) = &lsp_completion.documentation {
            Some(prepare_completion_documentation(docs, language_registry, language.clone()).await)
        } else {
            None
        };

        completions.push(Completion {
            old_range: completion.old_range,
            new_text: completion.new_text,
            label: label.unwrap_or_else(|| {
                CodeLabel::plain(
                    lsp_completion.label.clone(),
                    lsp_completion.filter_text.as_deref(),
                )
            }),
            server_id: completion.server_id,
            documentation,
            lsp_completion,
            confirm: None,
        })
    }
}

#[derive(Debug)]
pub enum LanguageServerToQuery {
    Primary,
    Other(LanguageServerId),
}

#[derive(Default)]
struct LanguageServerWatchedPaths {
    worktree_paths: HashMap<WorktreeId, GlobSet>,
    abs_paths: HashMap<Arc<Path>, (GlobSet, Task<()>)>,
}

#[derive(Default)]
struct LanguageServerWatchedPathsBuilder {
    worktree_paths: HashMap<WorktreeId, GlobSet>,
    abs_paths: HashMap<Arc<Path>, GlobSet>,
}

impl LanguageServerWatchedPathsBuilder {
    fn watch_worktree(&mut self, worktree_id: WorktreeId, glob_set: GlobSet) {
        self.worktree_paths.insert(worktree_id, glob_set);
    }
    fn watch_abs_path(&mut self, path: Arc<Path>, glob_set: GlobSet) {
        self.abs_paths.insert(path, glob_set);
    }
    fn build(
        self,
        fs: Arc<dyn Fs>,
        language_server_id: LanguageServerId,
        cx: &mut ModelContext<LspStore>,
    ) -> Model<LanguageServerWatchedPaths> {
        let project = cx.weak_model();

        cx.new_model(|cx| {
            let this_id = cx.entity_id();
            const LSP_ABS_PATH_OBSERVE: Duration = Duration::from_millis(100);
            let abs_paths = self
                .abs_paths
                .into_iter()
                .map(|(abs_path, globset)| {
                    let task = cx.spawn({
                        let abs_path = abs_path.clone();
                        let fs = fs.clone();

                        let lsp_store = project.clone();
                        |_, mut cx| async move {
                            maybe!(async move {
                                let mut push_updates =
                                    fs.watch(&abs_path, LSP_ABS_PATH_OBSERVE).await;
                                while let Some(update) = push_updates.0.next().await {
                                    let action = lsp_store
                                        .update(&mut cx, |this, cx| {
                                            let Some(local) = this.as_local() else {
                                                return ControlFlow::Break(());
                                            };
                                            let Some(watcher) = local
                                                .language_server_watched_paths
                                                .get(&language_server_id)
                                            else {
                                                return ControlFlow::Break(());
                                            };
                                            if watcher.entity_id() != this_id {
                                                // This watcher is no longer registered on the project, which means that we should
                                                // cease operations.
                                                return ControlFlow::Break(());
                                            }
                                            let (globs, _) = watcher
                                                .read(cx)
                                                .abs_paths
                                                .get(&abs_path)
                                                .expect(
                                                "Watched abs path is not registered with a watcher",
                                            );
                                            let matching_entries = update
                                                .into_iter()
                                                .filter(|event| globs.is_match(&event.path))
                                                .collect::<Vec<_>>();
                                            this.lsp_notify_abs_paths_changed(
                                                language_server_id,
                                                matching_entries,
                                            );
                                            ControlFlow::Continue(())
                                        })
                                        .ok()?;

                                    if action.is_break() {
                                        break;
                                    }
                                }
                                Some(())
                            })
                            .await;
                        }
                    });
                    (abs_path, (globset, task))
                })
                .collect();
            LanguageServerWatchedPaths {
                worktree_paths: self.worktree_paths,
                abs_paths,
            }
        })
    }
}

struct LspBufferSnapshot {
    version: i32,
    snapshot: TextBufferSnapshot,
}

/// A prompt requested by LSP server.
#[derive(Clone, Debug)]
pub struct LanguageServerPromptRequest {
    pub level: PromptLevel,
    pub message: String,
    pub actions: Vec<MessageActionItem>,
    pub lsp_name: String,
    pub(crate) response_channel: Sender<MessageActionItem>,
}

impl LanguageServerPromptRequest {
    pub async fn respond(self, index: usize) -> Option<()> {
        if let Some(response) = self.actions.into_iter().nth(index) {
            self.response_channel.send(response).await.ok()
        } else {
            None
        }
    }
}
impl PartialEq for LanguageServerPromptRequest {
    fn eq(&self, other: &Self) -> bool {
        self.message == other.message && self.actions == other.actions
    }
}

#[derive(Clone, Debug, PartialEq)]
pub enum LanguageServerLogType {
    Log(MessageType),
    Trace(Option<String>),
}

pub enum LanguageServerState {
    Starting(Task<Option<Arc<LanguageServer>>>),

    Running {
        language: LanguageName,
        adapter: Arc<CachedLspAdapter>,
        server: Arc<LanguageServer>,
        simulate_disk_based_diagnostics_completion: Option<Task<()>>,
    },
}

impl std::fmt::Debug for LanguageServerState {
    fn fmt(&self, f: &mut std::fmt::Formatter<'_>) -> std::fmt::Result {
        match self {
            LanguageServerState::Starting(_) => {
                f.debug_struct("LanguageServerState::Starting").finish()
            }
            LanguageServerState::Running { language, .. } => f
                .debug_struct("LanguageServerState::Running")
                .field("language", &language)
                .finish(),
        }
    }
}

#[derive(Clone, Debug, Serialize)]
pub struct LanguageServerProgress {
    pub is_disk_based_diagnostics_progress: bool,
    pub is_cancellable: bool,
    pub title: Option<String>,
    pub message: Option<String>,
    pub percentage: Option<usize>,
    #[serde(skip_serializing)]
    pub last_update_at: Instant,
}

#[derive(Copy, Clone, Debug, Default, PartialEq, Serialize)]
pub struct DiagnosticSummary {
    pub error_count: usize,
    pub warning_count: usize,
}

impl DiagnosticSummary {
    pub fn new<'a, T: 'a>(diagnostics: impl IntoIterator<Item = &'a DiagnosticEntry<T>>) -> Self {
        let mut this = Self {
            error_count: 0,
            warning_count: 0,
        };

        for entry in diagnostics {
            if entry.diagnostic.is_primary {
                match entry.diagnostic.severity {
                    DiagnosticSeverity::ERROR => this.error_count += 1,
                    DiagnosticSeverity::WARNING => this.warning_count += 1,
                    _ => {}
                }
            }
        }

        this
    }

    pub fn is_empty(&self) -> bool {
        self.error_count == 0 && self.warning_count == 0
    }

    pub fn to_proto(
        &self,
        language_server_id: LanguageServerId,
        path: &Path,
    ) -> proto::DiagnosticSummary {
        proto::DiagnosticSummary {
            path: path.to_string_lossy().to_string(),
            language_server_id: language_server_id.0 as u64,
            error_count: self.error_count as u32,
            warning_count: self.warning_count as u32,
        }
    }
}

fn glob_literal_prefix(glob: &str) -> &str {
    let is_absolute = glob.starts_with(path::MAIN_SEPARATOR);

    let mut literal_end = is_absolute as usize;
    for (i, part) in glob.split(path::MAIN_SEPARATOR).enumerate() {
        if part.contains(['*', '?', '{', '}']) {
            break;
        } else {
            if i > 0 {
                // Account for separator prior to this part
                literal_end += path::MAIN_SEPARATOR.len_utf8();
            }
            literal_end += part.len();
        }
    }
    let literal_end = literal_end.min(glob.len());
    &glob[..literal_end]
}

pub struct SshLspAdapter {
    name: LanguageServerName,
    binary: LanguageServerBinary,
    initialization_options: Option<String>,
    code_action_kinds: Option<Vec<CodeActionKind>>,
}

impl SshLspAdapter {
    pub fn new(
        name: LanguageServerName,
        binary: LanguageServerBinary,
        initialization_options: Option<String>,
        code_action_kinds: Option<String>,
    ) -> Self {
        Self {
            name,
            binary,
            initialization_options,
            code_action_kinds: code_action_kinds
                .as_ref()
                .and_then(|c| serde_json::from_str(c).ok()),
        }
    }
}

#[async_trait(?Send)]
impl LspAdapter for SshLspAdapter {
    fn name(&self) -> LanguageServerName {
        self.name.clone()
    }

    async fn initialization_options(
        self: Arc<Self>,
        _: &Arc<dyn LspAdapterDelegate>,
    ) -> Result<Option<serde_json::Value>> {
        let Some(options) = &self.initialization_options else {
            return Ok(None);
        };
        let result = serde_json::from_str(options)?;
        Ok(result)
    }

    fn code_action_kinds(&self) -> Option<Vec<CodeActionKind>> {
        self.code_action_kinds.clone()
    }

    async fn check_if_user_installed(
        &self,
        _: &dyn LspAdapterDelegate,
        _: &AsyncAppContext,
    ) -> Option<LanguageServerBinary> {
        Some(self.binary.clone())
    }

    async fn cached_server_binary(
        &self,
        _: PathBuf,
        _: &dyn LspAdapterDelegate,
    ) -> Option<LanguageServerBinary> {
        None
    }

    async fn fetch_latest_server_version(
        &self,
        _: &dyn LspAdapterDelegate,
    ) -> Result<Box<dyn 'static + Send + Any>> {
        anyhow::bail!("SshLspAdapter does not support fetch_latest_server_version")
    }

    async fn fetch_server_binary(
        &self,
        _: Box<dyn 'static + Send + Any>,
        _: PathBuf,
        _: &dyn LspAdapterDelegate,
    ) -> Result<LanguageServerBinary> {
        anyhow::bail!("SshLspAdapter does not support fetch_server_binary")
    }
}

pub fn language_server_settings<'a, 'b: 'a>(
    delegate: &'a dyn LspAdapterDelegate,
    language: &LanguageServerName,
    cx: &'b AppContext,
) -> Option<&'a LspSettings> {
    ProjectSettings::get(
        Some(SettingsLocation {
            worktree_id: delegate.worktree_id(),
            path: delegate.worktree_root_path(),
        }),
        cx,
    )
    .lsp
    .get(language)
}

pub struct LocalLspAdapterDelegate {
    lsp_store: WeakModel<LspStore>,
    worktree: worktree::Snapshot,
    fs: Arc<dyn Fs>,
    http_client: Arc<dyn HttpClient>,
    language_registry: Arc<LanguageRegistry>,
    load_shell_env_task: Shared<Task<Option<HashMap<String, String>>>>,
}

impl LocalLspAdapterDelegate {
    fn for_local(
        lsp_store: &LspStore,
        worktree: &Model<Worktree>,
        cx: &mut ModelContext<LspStore>,
    ) -> Arc<Self> {
        let local = lsp_store
            .as_local()
            .expect("LocalLspAdapterDelegate cannot be constructed on a remote");

        let http_client = local
            .http_client
            .clone()
            .unwrap_or_else(|| Arc::new(BlockedHttpClient));

        Self::new(lsp_store, worktree, http_client, local.fs.clone(), cx)
    }

    pub fn new(
        lsp_store: &LspStore,
        worktree: &Model<Worktree>,
        http_client: Arc<dyn HttpClient>,
        fs: Arc<dyn Fs>,
        cx: &mut ModelContext<LspStore>,
    ) -> Arc<Self> {
        let worktree_id = worktree.read(cx).id();
        let worktree_abs_path = worktree.read(cx).abs_path();
        let load_shell_env_task = if let Some(environment) =
            &lsp_store.as_local().map(|local| local.environment.clone())
        {
            environment.update(cx, |env, cx| {
                env.get_environment(Some(worktree_id), Some(worktree_abs_path), cx)
            })
        } else {
            Task::ready(None).shared()
        };

        Arc::new(Self {
            lsp_store: cx.weak_model(),
            worktree: worktree.read(cx).snapshot(),
            fs,
            http_client,
            language_registry: lsp_store.languages.clone(),
            load_shell_env_task,
        })
    }
}

#[async_trait]
impl LspAdapterDelegate for LocalLspAdapterDelegate {
    fn show_notification(&self, message: &str, cx: &mut AppContext) {
        self.lsp_store
            .update(cx, |_, cx| {
                cx.emit(LspStoreEvent::Notification(message.to_owned()))
            })
            .ok();
    }

    fn http_client(&self) -> Arc<dyn HttpClient> {
        self.http_client.clone()
    }

    fn worktree_id(&self) -> WorktreeId {
        self.worktree.id()
    }

    fn worktree_root_path(&self) -> &Path {
        self.worktree.abs_path().as_ref()
    }

    async fn shell_env(&self) -> HashMap<String, String> {
        let task = self.load_shell_env_task.clone();
        task.await.unwrap_or_default()
    }

    async fn npm_package_installed_version(
        &self,
        package_name: &str,
    ) -> Result<Option<(PathBuf, String)>> {
        let local_package_directory = self.worktree_root_path();
        let node_modules_directory = local_package_directory.join("node_modules");

        if let Some(version) =
            read_package_installed_version(node_modules_directory.clone(), package_name).await?
        {
            return Ok(Some((node_modules_directory, version)));
        }
        let Some(npm) = self.which("npm".as_ref()).await else {
            log::warn!(
                "Failed to find npm executable for {:?}",
                local_package_directory
            );
            return Ok(None);
        };

        let env = self.shell_env().await;
        let output = smol::process::Command::new(&npm)
            .args(["root", "-g"])
            .envs(env)
            .current_dir(local_package_directory)
            .output()
            .await?;
        let global_node_modules =
            PathBuf::from(String::from_utf8_lossy(&output.stdout).to_string());

        if let Some(version) =
            read_package_installed_version(global_node_modules.clone(), package_name).await?
        {
            return Ok(Some((global_node_modules, version)));
        }
        return Ok(None);
    }

    #[cfg(not(target_os = "windows"))]
    async fn which(&self, command: &OsStr) -> Option<PathBuf> {
        let worktree_abs_path = self.worktree.abs_path();
        let shell_path = self.shell_env().await.get("PATH").cloned();
        which::which_in(command, shell_path.as_ref(), worktree_abs_path).ok()
    }

    #[cfg(target_os = "windows")]
    async fn which(&self, command: &OsStr) -> Option<PathBuf> {
        // todo(windows) Getting the shell env variables in a current directory on Windows is more complicated than other platforms
        //               there isn't a 'default shell' necessarily. The closest would be the default profile on the windows terminal
        //               SEE: https://learn.microsoft.com/en-us/windows/terminal/customize-settings/startup
        which::which(command).ok()
    }

    async fn try_exec(&self, command: LanguageServerBinary) -> Result<()> {
        let working_dir = self.worktree_root_path();
        let output = smol::process::Command::new(&command.path)
            .args(command.arguments)
            .envs(command.env.clone().unwrap_or_default())
            .current_dir(working_dir)
            .output()
            .await?;

        if output.status.success() {
            return Ok(());
        }
        Err(anyhow!(
            "{}, stdout: {:?}, stderr: {:?}",
            output.status,
            String::from_utf8_lossy(&output.stdout),
            String::from_utf8_lossy(&output.stderr)
        ))
    }

    fn update_status(
        &self,
        server_name: LanguageServerName,
        status: language::LanguageServerBinaryStatus,
    ) {
        self.language_registry
            .update_lsp_status(server_name, status);
    }

    async fn language_server_download_dir(&self, name: &LanguageServerName) -> Option<Arc<Path>> {
        let dir = self.language_registry.language_server_download_dir(name)?;

        if !dir.exists() {
            smol::fs::create_dir_all(&dir)
                .await
                .context("failed to create container directory")
                .log_err()?;
        }

        Some(dir)
    }

    async fn read_text_file(&self, path: PathBuf) -> Result<String> {
        if self.worktree.entry_for_path(&path).is_none() {
            return Err(anyhow!("no such path {path:?}"));
        };
        self.fs.load(&path).await
    }
}

async fn populate_labels_for_symbols(
    symbols: Vec<CoreSymbol>,
    language_registry: &Arc<LanguageRegistry>,
    default_language: Option<LanguageName>,
    lsp_adapter: Option<Arc<CachedLspAdapter>>,
    output: &mut Vec<Symbol>,
) {
    #[allow(clippy::mutable_key_type)]
    let mut symbols_by_language = HashMap::<Option<Arc<Language>>, Vec<CoreSymbol>>::default();

    let mut unknown_path = None;
    for symbol in symbols {
        let language = language_registry
            .language_for_file_path(&symbol.path.path)
            .await
            .ok()
            .or_else(|| {
                unknown_path.get_or_insert(symbol.path.path.clone());
                default_language.as_ref().and_then(|name| {
                    language_registry
                        .language_for_name(&name.0)
                        .now_or_never()?
                        .ok()
                })
            });
        symbols_by_language
            .entry(language)
            .or_default()
            .push(symbol);
    }

    if let Some(unknown_path) = unknown_path {
        log::info!(
            "no language found for symbol path {}",
            unknown_path.display()
        );
    }

    let mut label_params = Vec::new();
    for (language, mut symbols) in symbols_by_language {
        label_params.clear();
        label_params.extend(
            symbols
                .iter_mut()
                .map(|symbol| (mem::take(&mut symbol.name), symbol.kind)),
        );

        let mut labels = Vec::new();
        if let Some(language) = language {
            let lsp_adapter = lsp_adapter.clone().or_else(|| {
                language_registry
                    .lsp_adapters(&language.name())
                    .first()
                    .cloned()
            });
            if let Some(lsp_adapter) = lsp_adapter {
                labels = lsp_adapter
                    .labels_for_symbols(&label_params, &language)
                    .await
                    .log_err()
                    .unwrap_or_default();
            }
        }

        for ((symbol, (name, _)), label) in symbols
            .into_iter()
            .zip(label_params.drain(..))
            .zip(labels.into_iter().chain(iter::repeat(None)))
        {
            output.push(Symbol {
                language_server_name: symbol.language_server_name,
                source_worktree_id: symbol.source_worktree_id,
                path: symbol.path,
                label: label.unwrap_or_else(|| CodeLabel::plain(name.clone(), None)),
                name,
                kind: symbol.kind,
                range: symbol.range,
                signature: symbol.signature,
            });
        }
    }
}

fn include_text(server: &lsp::LanguageServer) -> Option<bool> {
    match server.capabilities().text_document_sync.as_ref()? {
        lsp::TextDocumentSyncCapability::Kind(kind) => match *kind {
            lsp::TextDocumentSyncKind::NONE => None,
            lsp::TextDocumentSyncKind::FULL => Some(true),
            lsp::TextDocumentSyncKind::INCREMENTAL => Some(false),
            _ => None,
        },
        lsp::TextDocumentSyncCapability::Options(options) => match options.save.as_ref()? {
            lsp::TextDocumentSyncSaveOptions::Supported(supported) => {
                if *supported {
                    Some(true)
                } else {
                    None
                }
            }
            lsp::TextDocumentSyncSaveOptions::SaveOptions(save_options) => {
                Some(save_options.include_text.unwrap_or(false))
            }
        },
    }
}

#[cfg(test)]
#[test]
fn test_glob_literal_prefix() {
    assert_eq!(glob_literal_prefix("**/*.js"), "");
    assert_eq!(glob_literal_prefix("node_modules/**/*.js"), "node_modules");
    assert_eq!(glob_literal_prefix("foo/{bar,baz}.js"), "foo");
    assert_eq!(glob_literal_prefix("foo/bar/baz.js"), "foo/bar/baz.js");
}<|MERGE_RESOLUTION|>--- conflicted
+++ resolved
@@ -1,10 +1,7 @@
 use crate::{
     buffer_store::{BufferStore, BufferStoreEvent},
-<<<<<<< HEAD
     dap_store::DapStore,
-=======
     deserialize_code_actions,
->>>>>>> 2f7430af
     environment::ProjectEnvironment,
     lsp_command::{self, *},
     lsp_ext_command,
