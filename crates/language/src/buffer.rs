pub use crate::{
    diagnostic_set::DiagnosticSet,
    highlight_map::{HighlightId, HighlightMap},
    markdown::ParsedMarkdown,
    proto, Grammar, Language, LanguageRegistry,
};
use crate::{
    diagnostic_set::{DiagnosticEntry, DiagnosticGroup},
    language_settings::{language_settings, LanguageSettings},
    markdown::parse_markdown,
    outline::OutlineItem,
    syntax_map::{
        SyntaxLayer, SyntaxMap, SyntaxMapCapture, SyntaxMapCaptures, SyntaxMapMatch,
        SyntaxMapMatches, SyntaxSnapshot, ToTreeSitterPoint,
    },
    task_context::RunnableRange,
    LanguageScope, Outline, OutlineConfig, RunnableCapture, RunnableTag, TextObject,
    TreeSitterOptions,
};
use anyhow::{anyhow, Context as _, Result};
use async_watch as watch;
use clock::Lamport;
pub use clock::ReplicaId;
use collections::HashMap;
use fs::MTime;
use futures::channel::oneshot;
use gpui::{
    AnyElement, App, AppContext as _, Context, Entity, EventEmitter, HighlightStyle, Pixels, Task,
    TaskLabel, Window,
};
use lsp::LanguageServerId;
use parking_lot::Mutex;
use schemars::JsonSchema;
use serde::{Deserialize, Serialize};
use serde_json::Value;
use settings::WorktreeId;
use similar::{ChangeTag, TextDiff};
use smallvec::SmallVec;
use smol::future::yield_now;
use std::{
    any::Any,
    borrow::Cow,
    cell::Cell,
    cmp::{self, Ordering, Reverse},
    collections::{BTreeMap, BTreeSet},
    ffi::OsStr,
    fmt,
    future::Future,
    iter::{self, Iterator, Peekable},
    mem,
    num::NonZeroU32,
    ops::{Deref, DerefMut, Range},
    path::{Path, PathBuf},
    str,
    sync::{Arc, LazyLock},
    time::{Duration, Instant},
    vec,
};
use sum_tree::TreeMap;
use text::operation_queue::OperationQueue;
use text::*;
pub use text::{
    Anchor, Bias, Buffer as TextBuffer, BufferId, BufferSnapshot as TextBufferSnapshot, Edit,
    OffsetRangeExt, OffsetUtf16, Patch, Point, PointUtf16, Rope, Selection, SelectionGoal,
    Subscription, TextDimension, TextSummary, ToOffset, ToOffsetUtf16, ToPoint, ToPointUtf16,
    Transaction, TransactionId, Unclipped,
};
<<<<<<< HEAD
use theme::{ActiveTheme as _, SyntaxTheme};
use tree_sitter::QueryMatches;
=======
use theme::SyntaxTheme;
>>>>>>> 9bf5e552
#[cfg(any(test, feature = "test-support"))]
use util::RandomCharIter;
use util::{debug_panic, maybe, RangeExt};

#[cfg(any(test, feature = "test-support"))]
pub use {tree_sitter_rust, tree_sitter_typescript};

pub use lsp::DiagnosticSeverity;

/// A label for the background task spawned by the buffer to compute
/// a diff against the contents of its file.
pub static BUFFER_DIFF_TASK: LazyLock<TaskLabel> = LazyLock::new(TaskLabel::new);

/// Indicate whether a [`Buffer`] has permissions to edit.
#[derive(PartialEq, Clone, Copy, Debug)]
pub enum Capability {
    /// The buffer is a mutable replica.
    ReadWrite,
    /// The buffer is a read-only replica.
    ReadOnly,
}

pub type BufferRow = u32;

/// An in-memory representation of a source code file, including its text,
/// syntax trees, git status, and diagnostics.
pub struct Buffer {
    text: TextBuffer,
    branch_state: Option<BufferBranchState>,
    /// Filesystem state, `None` when there is no path.
    file: Option<Arc<dyn File>>,
    /// The mtime of the file when this buffer was last loaded from
    /// or saved to disk.
    saved_mtime: Option<MTime>,
    /// The version vector when this buffer was last loaded from
    /// or saved to disk.
    saved_version: clock::Global,
    preview_version: clock::Global,
    transaction_depth: usize,
    was_dirty_before_starting_transaction: Option<bool>,
    reload_task: Option<Task<Result<()>>>,
    language: Option<Arc<Language>>,
    autoindent_requests: Vec<Arc<AutoindentRequest>>,
    pending_autoindent: Option<Task<()>>,
    sync_parse_timeout: Duration,
    syntax_map: Mutex<SyntaxMap>,
    parsing_in_background: bool,
    parse_status: (watch::Sender<ParseStatus>, watch::Receiver<ParseStatus>),
    non_text_state_update_count: usize,
    diagnostics: SmallVec<[(LanguageServerId, DiagnosticSet); 2]>,
    remote_selections: TreeMap<ReplicaId, SelectionSet>,
    diagnostics_timestamp: clock::Lamport,
    completion_triggers: BTreeSet<String>,
    completion_triggers_per_language_server: HashMap<LanguageServerId, BTreeSet<String>>,
    completion_triggers_timestamp: clock::Lamport,
    deferred_ops: OperationQueue<Operation>,
    capability: Capability,
    has_conflict: bool,
    /// Memoize calls to has_changes_since(saved_version).
    /// The contents of a cell are (self.version, has_changes) at the time of a last call.
    has_unsaved_edits: Cell<(clock::Global, bool)>,
    _subscriptions: Vec<gpui::Subscription>,
}

#[derive(Copy, Clone, Debug, PartialEq, Eq)]
pub enum ParseStatus {
    Idle,
    Parsing,
}

struct BufferBranchState {
    base_buffer: Entity<Buffer>,
    merged_operations: Vec<Lamport>,
}

/// An immutable, cheaply cloneable representation of a fixed
/// state of a buffer.
pub struct BufferSnapshot {
    pub text: text::BufferSnapshot,
    pub(crate) syntax: SyntaxSnapshot,
    file: Option<Arc<dyn File>>,
    diagnostics: SmallVec<[(LanguageServerId, DiagnosticSet); 2]>,
    remote_selections: TreeMap<ReplicaId, SelectionSet>,
    language: Option<Arc<Language>>,
    non_text_state_update_count: usize,
}

/// The kind and amount of indentation in a particular line. For now,
/// assumes that indentation is all the same character.
#[derive(Clone, Copy, Debug, PartialEq, Eq, Hash, Default)]
pub struct IndentSize {
    /// The number of bytes that comprise the indentation.
    pub len: u32,
    /// The kind of whitespace used for indentation.
    pub kind: IndentKind,
}

/// A whitespace character that's used for indentation.
#[derive(Clone, Copy, Debug, PartialEq, Eq, Hash, Default)]
pub enum IndentKind {
    /// An ASCII space character.
    #[default]
    Space,
    /// An ASCII tab character.
    Tab,
}

/// The shape of a selection cursor.
#[derive(Copy, Clone, Debug, Default, Serialize, Deserialize, PartialEq, Eq, JsonSchema)]
#[serde(rename_all = "snake_case")]
pub enum CursorShape {
    /// A vertical bar
    #[default]
    Bar,
    /// A block that surrounds the following character
    Block,
    /// An underline that runs along the following character
    Underline,
    /// A box drawn around the following character
    Hollow,
}

#[derive(Clone, Debug)]
struct SelectionSet {
    line_mode: bool,
    cursor_shape: CursorShape,
    selections: Arc<[Selection<Anchor>]>,
    lamport_timestamp: clock::Lamport,
}

/// A diagnostic associated with a certain range of a buffer.
#[derive(Clone, Debug, PartialEq, Eq)]
pub struct Diagnostic {
    /// The name of the service that produced this diagnostic.
    pub source: Option<String>,
    /// A machine-readable code that identifies this diagnostic.
    pub code: Option<String>,
    /// Whether this diagnostic is a hint, warning, or error.
    pub severity: DiagnosticSeverity,
    /// The human-readable message associated with this diagnostic.
    pub message: String,
    /// An id that identifies the group to which this diagnostic belongs.
    ///
    /// When a language server produces a diagnostic with
    /// one or more associated diagnostics, those diagnostics are all
    /// assigned a single group ID.
    pub group_id: usize,
    /// Whether this diagnostic is the primary diagnostic for its group.
    ///
    /// In a given group, the primary diagnostic is the top-level diagnostic
    /// returned by the language server. The non-primary diagnostics are the
    /// associated diagnostics.
    pub is_primary: bool,
    /// Whether this diagnostic is considered to originate from an analysis of
    /// files on disk, as opposed to any unsaved buffer contents. This is a
    /// property of a given diagnostic source, and is configured for a given
    /// language server via the [`LspAdapter::disk_based_diagnostic_sources`](crate::LspAdapter::disk_based_diagnostic_sources) method
    /// for the language server.
    pub is_disk_based: bool,
    /// Whether this diagnostic marks unnecessary code.
    pub is_unnecessary: bool,
    /// Data from language server that produced this diagnostic. Passed back to the LS when we request code actions for this diagnostic.
    pub data: Option<Value>,
}

/// TODO - move this into the `project` crate and make it private.
pub async fn prepare_completion_documentation(
    documentation: &lsp::Documentation,
    language_registry: &Arc<LanguageRegistry>,
    language: Option<Arc<Language>>,
) -> Documentation {
    match documentation {
        lsp::Documentation::String(text) => {
            if text.lines().count() <= 1 {
                Documentation::SingleLine(text.clone())
            } else {
                Documentation::MultiLinePlainText(text.clone())
            }
        }

        lsp::Documentation::MarkupContent(lsp::MarkupContent { kind, value }) => match kind {
            lsp::MarkupKind::PlainText => {
                if value.lines().count() <= 1 {
                    Documentation::SingleLine(value.clone())
                } else {
                    Documentation::MultiLinePlainText(value.clone())
                }
            }

            lsp::MarkupKind::Markdown => {
                let parsed = parse_markdown(value, Some(language_registry), language).await;
                Documentation::MultiLineMarkdown(parsed)
            }
        },
    }
}

/// Documentation associated with a [`Completion`].
#[derive(Clone, Debug)]
pub enum Documentation {
    /// There is no documentation for this completion.
    Undocumented,
    /// A single line of documentation.
    SingleLine(String),
    /// Multiple lines of plain text documentation.
    MultiLinePlainText(String),
    /// Markdown documentation.
    MultiLineMarkdown(ParsedMarkdown),
}

/// An operation used to synchronize this buffer with its other replicas.
#[derive(Clone, Debug, PartialEq)]
pub enum Operation {
    /// A text operation.
    Buffer(text::Operation),

    /// An update to the buffer's diagnostics.
    UpdateDiagnostics {
        /// The id of the language server that produced the new diagnostics.
        server_id: LanguageServerId,
        /// The diagnostics.
        diagnostics: Arc<[DiagnosticEntry<Anchor>]>,
        /// The buffer's lamport timestamp.
        lamport_timestamp: clock::Lamport,
    },

    /// An update to the most recent selections in this buffer.
    UpdateSelections {
        /// The selections.
        selections: Arc<[Selection<Anchor>]>,
        /// The buffer's lamport timestamp.
        lamport_timestamp: clock::Lamport,
        /// Whether the selections are in 'line mode'.
        line_mode: bool,
        /// The [`CursorShape`] associated with these selections.
        cursor_shape: CursorShape,
    },

    /// An update to the characters that should trigger autocompletion
    /// for this buffer.
    UpdateCompletionTriggers {
        /// The characters that trigger autocompletion.
        triggers: Vec<String>,
        /// The buffer's lamport timestamp.
        lamport_timestamp: clock::Lamport,
        /// The language server ID.
        server_id: LanguageServerId,
    },
}

/// An event that occurs in a buffer.
#[derive(Clone, Debug, PartialEq)]
pub enum BufferEvent {
    /// The buffer was changed in a way that must be
    /// propagated to its other replicas.
    Operation {
        operation: Operation,
        is_local: bool,
    },
    /// The buffer was edited.
    Edited,
    /// The buffer's `dirty` bit changed.
    DirtyChanged,
    /// The buffer was saved.
    Saved,
    /// The buffer's file was changed on disk.
    FileHandleChanged,
    /// The buffer was reloaded.
    Reloaded,
    /// The buffer is in need of a reload
    ReloadNeeded,
    /// The buffer's language was changed.
    LanguageChanged,
    /// The buffer's syntax trees were updated.
    Reparsed,
    /// The buffer's diagnostics were updated.
    DiagnosticsUpdated,
    /// The buffer gained or lost editing capabilities.
    CapabilityChanged,
    /// The buffer was explicitly requested to close.
    Closed,
    /// The buffer was discarded when closing.
    Discarded,
}

/// The file associated with a buffer.
pub trait File: Send + Sync {
    /// Returns the [`LocalFile`] associated with this file, if the
    /// file is local.
    fn as_local(&self) -> Option<&dyn LocalFile>;

    /// Returns whether this file is local.
    fn is_local(&self) -> bool {
        self.as_local().is_some()
    }

    /// Returns whether the file is new, exists in storage, or has been deleted. Includes metadata
    /// only available in some states, such as modification time.
    fn disk_state(&self) -> DiskState;

    /// Returns the path of this file relative to the worktree's root directory.
    fn path(&self) -> &Arc<Path>;

    /// Returns the path of this file relative to the worktree's parent directory (this means it
    /// includes the name of the worktree's root folder).
    fn full_path(&self, cx: &App) -> PathBuf;

    /// Returns the last component of this handle's absolute path. If this handle refers to the root
    /// of its worktree, then this method will return the name of the worktree itself.
    fn file_name<'a>(&'a self, cx: &'a App) -> &'a OsStr;

    /// Returns the id of the worktree to which this file belongs.
    ///
    /// This is needed for looking up project-specific settings.
    fn worktree_id(&self, cx: &App) -> WorktreeId;

    /// Converts this file into an [`Any`] trait object.
    fn as_any(&self) -> &dyn Any;

    /// Converts this file into a protobuf message.
    fn to_proto(&self, cx: &App) -> rpc::proto::File;

    /// Return whether Zed considers this to be a private file.
    fn is_private(&self) -> bool;
}

/// The file's storage status - whether it's stored (`Present`), and if so when it was last
/// modified. In the case where the file is not stored, it can be either `New` or `Deleted`. In the
/// UI these two states are distinguished. For example, the buffer tab does not display a deletion
/// indicator for new files.
#[derive(Copy, Clone, Debug, PartialEq)]
pub enum DiskState {
    /// File created in Zed that has not been saved.
    New,
    /// File present on the filesystem.
    Present { mtime: MTime },
    /// Deleted file that was previously present.
    Deleted,
}

impl DiskState {
    /// Returns the file's last known modification time on disk.
    pub fn mtime(self) -> Option<MTime> {
        match self {
            DiskState::New => None,
            DiskState::Present { mtime } => Some(mtime),
            DiskState::Deleted => None,
        }
    }
}

/// The file associated with a buffer, in the case where the file is on the local disk.
pub trait LocalFile: File {
    /// Returns the absolute path of this file
    fn abs_path(&self, cx: &App) -> PathBuf;

    /// Loads the file contents from disk and returns them as a UTF-8 encoded string.
    fn load(&self, cx: &App) -> Task<Result<String>>;

    /// Loads the file's contents from disk.
    fn load_bytes(&self, cx: &App) -> Task<Result<Vec<u8>>>;
}

/// The auto-indent behavior associated with an editing operation.
/// For some editing operations, each affected line of text has its
/// indentation recomputed. For other operations, the entire block
/// of edited text is adjusted uniformly.
#[derive(Clone, Debug)]
pub enum AutoindentMode {
    /// Indent each line of inserted text.
    EachLine,
    /// Apply the same indentation adjustment to all of the lines
    /// in a given insertion.
    Block {
        /// The original indentation level of the first line of each
        /// insertion, if it has been copied.
        original_indent_columns: Vec<u32>,
    },
}

#[derive(Clone)]
struct AutoindentRequest {
    before_edit: BufferSnapshot,
    entries: Vec<AutoindentRequestEntry>,
    is_block_mode: bool,
    ignore_empty_lines: bool,
}

#[derive(Debug, Clone)]
struct AutoindentRequestEntry {
    /// A range of the buffer whose indentation should be adjusted.
    range: Range<Anchor>,
    /// Whether or not these lines should be considered brand new, for the
    /// purpose of auto-indent. When text is not new, its indentation will
    /// only be adjusted if the suggested indentation level has *changed*
    /// since the edit was made.
    first_line_is_new: bool,
    indent_size: IndentSize,
    original_indent_column: Option<u32>,
}

#[derive(Debug)]
struct IndentSuggestion {
    basis_row: u32,
    delta: Ordering,
    within_error: bool,
}

struct BufferChunkHighlights<'a> {
    highlighters: Vec<Box<dyn Highlighter<'a>>>,
}

trait Highlighter<'a>: 'a {
    fn narrow(&mut self, range: Range<usize>);
    // Return starting offset of the next capture.
    fn seek_next_capture_offset(&mut self, current_offset: usize) -> usize;
    fn current_capture(&self) -> Option<(usize, HighlightId)>;
    fn set_byte_range(&mut self, range: Range<usize>);
}

struct TreeSitterHighlights<'a> {
    captures: SyntaxMapCaptures<'a>,
    next_capture: Option<SyntaxMapCapture<'a>>,
    stack: Vec<(usize, HighlightId)>,
    highlight_maps: Vec<HighlightMap>,
}

impl<'a> TreeSitterHighlights<'a> {
    fn new(captures: SyntaxMapCaptures<'a>, highlight_maps: Vec<HighlightMap>) -> Self {
        TreeSitterHighlights {
            captures,
            next_capture: None,
            stack: Default::default(),
            highlight_maps,
        }
    }
}

impl<'a> Highlighter<'a> for TreeSitterHighlights<'a> {
    /// Preserve the existing highlights only if they fall within a provided range.
    fn narrow(&mut self, range: Range<usize>) {
        self.stack
            .retain(|(end_offset, _)| *end_offset > range.start);
        if let Some(capture) = &self.next_capture {
            if range.start >= capture.node.start_byte() {
                let next_capture_end = capture.node.end_byte();
                if range.start < next_capture_end {
                    self.stack.push((
                        next_capture_end,
                        self.highlight_maps[capture.grammar_index].get(capture.index),
                    ));
                }
                self.next_capture.take();
            }
        }
    }

    fn seek_next_capture_offset(&mut self, current_offset: usize) -> usize {
        let mut next_capture_start = usize::MAX;
        while let Some((parent_capture_end, _)) = self.stack.last() {
            if *parent_capture_end <= current_offset {
                self.stack.pop();
            } else {
                break;
            }
        }

        if self.next_capture.is_none() {
            self.next_capture = self.captures.next();
        }

        while let Some(capture) = self.next_capture.as_ref() {
            let start_byte = capture.node.start_byte();
            if current_offset < start_byte {
                next_capture_start = start_byte;
                break;
            } else {
                let highlight_id = self.highlight_maps[capture.grammar_index].get(capture.index);
                self.stack.push((capture.node.end_byte(), highlight_id));
                self.next_capture = self.captures.next();
            }
        }
        next_capture_start
    }
    fn set_byte_range(&mut self, range: Range<usize>) {
        self.captures.set_byte_range(range);
    }
    fn current_capture(&self) -> Option<(usize, HighlightId)> {
        self.stack.last().copied()
    }
}

type OrdRange = (usize, usize);
struct RainbowBracketsHighlighter<'a> {
    matches: SyntaxMapMatches<'a>,

    colors: BTreeMap<OrdRange, HighlightId>,
    /// Index of next color to use.
    palette_index: u32,
    palette: HighlightMap,
}

impl<'a> RainbowBracketsHighlighter<'a> {
    fn new(palette: HighlightMap, matches: SyntaxMapMatches<'a>) -> Option<Self> {
        if palette.is_empty() {
            return None;
        }
        Some(RainbowBracketsHighlighter {
            matches,
            colors: BTreeMap::new(),
            palette_index: 0,
            palette,
        })
    }
    fn next_highlight_id(palette: &HighlightMap, palette_index: &mut u32) -> HighlightId {
        let next_highlight_id = palette.get(*palette_index);
        *palette_index = (*palette_index + 1) % palette.len() as u32;
        next_highlight_id
    }
}
impl<'a> Highlighter<'a> for RainbowBracketsHighlighter<'a> {
    fn narrow(&mut self, range: Range<usize>) {
        self.colors
            .retain(|(start, end), _| range.contains(start) || range.contains(end));
        // if let Some(capture) = self.matches.peek() {
        //     if range.start >= capture.node.start_byte() {
        //         let next_capture_end = capture.node.end_byte();
        //         if range.start < next_capture_end {
        //             self.stack.push((
        //                 next_capture_end,
        //                 self.highlight_maps[capture.grammar_index].get(capture.index),
        //             ));
        //         }
        //         self.next_capture.take();
        //     }
        // }
    }

    fn seek_next_capture_offset(&mut self, current_offset: usize) -> usize {
        // First let's fetch captures up until the opening brace is past the current_offset
        // The ending brace might fall within visible range.
        let mut next_capture_start = usize::MAX;
        if self
            .colors
            .iter()
            .next()
            .map_or(true, |((start_byte, _), _)| *start_byte < current_offset)
        {
            while let Some(matches) = self.matches.peek() {
                let [start, end] = matches.captures else {
                    break;
                };
                let start_byte;
                let highlight_id = Self::next_highlight_id(&self.palette, &mut self.palette_index);
                {
                    let Range { start, end } = start.node.byte_range();
                    start_byte = start;
                    self.colors.insert((start, end), highlight_id);
                }
                let Range { start, end } = end.node.byte_range();
                self.colors.insert((start, end), highlight_id);
                if !self.matches.advance() {
                    break;
                }
                if start_byte > current_offset {
                    break;
                }
            }
        }

        // Now let's throw away anything that starts before current_offset
        self.colors
            .retain(|(start, end), _| *start > current_offset || *end > current_offset);
        if let Some(((start_offset, _), _)) = self.colors.iter().next() {
            next_capture_start = *start_offset.max(&current_offset);
        }
        next_capture_start
    }
    fn set_byte_range(&mut self, range: Range<usize>) {
        self.matches.set_byte_range(range);
    }
    fn current_capture(&self) -> Option<(usize, HighlightId)> {
        self.colors
            .iter()
            .next()
            .map(|((_, end_offset), highlight_id)| (*end_offset, *highlight_id))
    }
}

impl<'a> BufferChunkHighlights<'a> {
    fn new(highlighters: Vec<Box<dyn Highlighter<'a>>>) -> Self {
        BufferChunkHighlights { highlighters }
    }
    /// Preserve the existing highlights only if they fall within a provided range.
    fn narrow(&mut self, range: Range<usize>) {
        self.highlighters.iter_mut().for_each(|highlighter| {
            highlighter.narrow(range.clone());
        });
    }
    /// Preserve the existing highlights only if they fall within a provided range.
    fn set_byte_range(&mut self, range: Range<usize>) {
        self.highlighters.iter_mut().for_each(|highlighter| {
            highlighter.set_byte_range(range.clone());
        });
    }

    fn seek_next_capture_offset(&mut self, current_offset: usize) -> usize {
        let mut next_capture_start = usize::MAX;

        for highlighter in &mut self.highlighters {
            let next_start = highlighter.seek_next_capture_offset(current_offset);
            next_capture_start = next_capture_start.min(next_start);
        }
        next_capture_start
    }
    fn current_capture(&self) -> Option<(usize, HighlightId)> {
        self.highlighters
            .iter()
            .min_by_key(|highlighter| {
                highlighter
                    .current_capture()
                    .map_or(usize::MAX, |(offset, _)| offset)
            })
            .and_then(|highlighter| highlighter.current_capture())
    }
}

/// An iterator that yields chunks of a buffer's text, along with their
/// syntax highlights and diagnostic status.
pub struct BufferChunks<'a> {
    buffer_snapshot: Option<&'a BufferSnapshot>,
    range: Range<usize>,
    chunks: text::Chunks<'a>,
    diagnostic_endpoints: Option<Peekable<vec::IntoIter<DiagnosticEndpoint>>>,
    error_depth: usize,
    warning_depth: usize,
    information_depth: usize,
    hint_depth: usize,
    unnecessary_depth: usize,
    highlights: Option<BufferChunkHighlights<'a>>,
}

/// A chunk of a buffer's text, along with its syntax highlight and
/// diagnostic status.
#[derive(Clone, Debug, Default)]
pub struct Chunk<'a> {
    /// The text of the chunk.
    pub text: &'a str,
    /// The syntax highlighting style of the chunk.
    pub syntax_highlight_id: Option<HighlightId>,
    /// The highlight style that has been applied to this chunk in
    /// the editor.
    pub highlight_style: Option<HighlightStyle>,
    /// The severity of diagnostic associated with this chunk, if any.
    pub diagnostic_severity: Option<DiagnosticSeverity>,
    /// Whether this chunk of text is marked as unnecessary.
    pub is_unnecessary: bool,
    /// Whether this chunk of text was originally a tab character.
    pub is_tab: bool,
    /// An optional recipe for how the chunk should be presented.
    pub renderer: Option<ChunkRenderer>,
}

/// A recipe for how the chunk should be presented.
#[derive(Clone)]
pub struct ChunkRenderer {
    /// creates a custom element to represent this chunk.
    pub render: Arc<dyn Send + Sync + Fn(&mut ChunkRendererContext) -> AnyElement>,
    /// If true, the element is constrained to the shaped width of the text.
    pub constrain_width: bool,
}

pub struct ChunkRendererContext<'a, 'b> {
    pub window: &'a mut Window,
    pub context: &'b mut App,
    pub max_width: Pixels,
}

impl fmt::Debug for ChunkRenderer {
    fn fmt(&self, f: &mut fmt::Formatter) -> fmt::Result {
        f.debug_struct("ChunkRenderer")
            .field("constrain_width", &self.constrain_width)
            .finish()
    }
}

impl<'a, 'b> Deref for ChunkRendererContext<'a, 'b> {
    type Target = App;

    fn deref(&self) -> &Self::Target {
        self.context
    }
}

impl<'a, 'b> DerefMut for ChunkRendererContext<'a, 'b> {
    fn deref_mut(&mut self) -> &mut Self::Target {
        self.context
    }
}

/// A set of edits to a given version of a buffer, computed asynchronously.
#[derive(Debug)]
pub struct Diff {
    pub(crate) base_version: clock::Global,
    line_ending: LineEnding,
    pub edits: Vec<(Range<usize>, Arc<str>)>,
}

#[derive(Clone, Copy)]
pub(crate) struct DiagnosticEndpoint {
    offset: usize,
    is_start: bool,
    severity: DiagnosticSeverity,
    is_unnecessary: bool,
}

/// A class of characters, used for characterizing a run of text.
#[derive(Copy, Clone, Eq, PartialEq, PartialOrd, Ord, Debug)]
pub enum CharKind {
    /// Whitespace.
    Whitespace,
    /// Punctuation.
    Punctuation,
    /// Word.
    Word,
}

/// A runnable is a set of data about a region that could be resolved into a task
pub struct Runnable {
    pub tags: SmallVec<[RunnableTag; 1]>,
    pub language: Arc<Language>,
    pub buffer: BufferId,
}

impl Buffer {
    /// Create a new buffer with the given base text.
    pub fn local<T: Into<String>>(base_text: T, cx: &Context<Self>) -> Self {
        Self::build(
            TextBuffer::new(0, cx.entity_id().as_non_zero_u64().into(), base_text.into()),
            None,
            Capability::ReadWrite,
        )
    }

    /// Create a new buffer with the given base text that has proper line endings and other normalization applied.
    pub fn local_normalized(
        base_text_normalized: Rope,
        line_ending: LineEnding,
        cx: &Context<Self>,
    ) -> Self {
        Self::build(
            TextBuffer::new_normalized(
                0,
                cx.entity_id().as_non_zero_u64().into(),
                line_ending,
                base_text_normalized,
            ),
            None,
            Capability::ReadWrite,
        )
    }

    /// Create a new buffer that is a replica of a remote buffer.
    pub fn remote(
        remote_id: BufferId,
        replica_id: ReplicaId,
        capability: Capability,
        base_text: impl Into<String>,
    ) -> Self {
        Self::build(
            TextBuffer::new(replica_id, remote_id, base_text.into()),
            None,
            capability,
        )
    }

    /// Create a new buffer that is a replica of a remote buffer, populating its
    /// state from the given protobuf message.
    pub fn from_proto(
        replica_id: ReplicaId,
        capability: Capability,
        message: proto::BufferState,
        file: Option<Arc<dyn File>>,
    ) -> Result<Self> {
        let buffer_id = BufferId::new(message.id)
            .with_context(|| anyhow!("Could not deserialize buffer_id"))?;
        let buffer = TextBuffer::new(replica_id, buffer_id, message.base_text);
        let mut this = Self::build(buffer, file, capability);
        this.text.set_line_ending(proto::deserialize_line_ending(
            rpc::proto::LineEnding::from_i32(message.line_ending)
                .ok_or_else(|| anyhow!("missing line_ending"))?,
        ));
        this.saved_version = proto::deserialize_version(&message.saved_version);
        this.saved_mtime = message.saved_mtime.map(|time| time.into());
        Ok(this)
    }

    /// Serialize the buffer's state to a protobuf message.
    pub fn to_proto(&self, cx: &App) -> proto::BufferState {
        proto::BufferState {
            id: self.remote_id().into(),
            file: self.file.as_ref().map(|f| f.to_proto(cx)),
            base_text: self.base_text().to_string(),
            line_ending: proto::serialize_line_ending(self.line_ending()) as i32,
            saved_version: proto::serialize_version(&self.saved_version),
            saved_mtime: self.saved_mtime.map(|time| time.into()),
        }
    }

    /// Serialize as protobufs all of the changes to the buffer since the given version.
    pub fn serialize_ops(
        &self,
        since: Option<clock::Global>,
        cx: &App,
    ) -> Task<Vec<proto::Operation>> {
        let mut operations = Vec::new();
        operations.extend(self.deferred_ops.iter().map(proto::serialize_operation));

        operations.extend(self.remote_selections.iter().map(|(_, set)| {
            proto::serialize_operation(&Operation::UpdateSelections {
                selections: set.selections.clone(),
                lamport_timestamp: set.lamport_timestamp,
                line_mode: set.line_mode,
                cursor_shape: set.cursor_shape,
            })
        }));

        for (server_id, diagnostics) in &self.diagnostics {
            operations.push(proto::serialize_operation(&Operation::UpdateDiagnostics {
                lamport_timestamp: self.diagnostics_timestamp,
                server_id: *server_id,
                diagnostics: diagnostics.iter().cloned().collect(),
            }));
        }

        for (server_id, completions) in &self.completion_triggers_per_language_server {
            operations.push(proto::serialize_operation(
                &Operation::UpdateCompletionTriggers {
                    triggers: completions.iter().cloned().collect(),
                    lamport_timestamp: self.completion_triggers_timestamp,
                    server_id: *server_id,
                },
            ));
        }

        let text_operations = self.text.operations().clone();
        cx.background_executor().spawn(async move {
            let since = since.unwrap_or_default();
            operations.extend(
                text_operations
                    .iter()
                    .filter(|(_, op)| !since.observed(op.timestamp()))
                    .map(|(_, op)| proto::serialize_operation(&Operation::Buffer(op.clone()))),
            );
            operations.sort_unstable_by_key(proto::lamport_timestamp_for_operation);
            operations
        })
    }

    /// Assign a language to the buffer, returning the buffer.
    pub fn with_language(mut self, language: Arc<Language>, cx: &mut Context<Self>) -> Self {
        self.set_language(Some(language), cx);
        self
    }

    /// Returns the [`Capability`] of this buffer.
    pub fn capability(&self) -> Capability {
        self.capability
    }

    /// Whether this buffer can only be read.
    pub fn read_only(&self) -> bool {
        self.capability == Capability::ReadOnly
    }

    /// Builds a [`Buffer`] with the given underlying [`TextBuffer`], diff base, [`File`] and [`Capability`].
    pub fn build(buffer: TextBuffer, file: Option<Arc<dyn File>>, capability: Capability) -> Self {
        let saved_mtime = file.as_ref().and_then(|file| file.disk_state().mtime());
        let snapshot = buffer.snapshot();
        let syntax_map = Mutex::new(SyntaxMap::new(&snapshot));
        Self {
            saved_mtime,
            saved_version: buffer.version(),
            preview_version: buffer.version(),
            reload_task: None,
            transaction_depth: 0,
            was_dirty_before_starting_transaction: None,
            has_unsaved_edits: Cell::new((buffer.version(), false)),
            text: buffer,
            branch_state: None,
            file,
            capability,
            syntax_map,
            parsing_in_background: false,
            non_text_state_update_count: 0,
            sync_parse_timeout: Duration::from_millis(1),
            parse_status: async_watch::channel(ParseStatus::Idle),
            autoindent_requests: Default::default(),
            pending_autoindent: Default::default(),
            language: None,
            remote_selections: Default::default(),
            diagnostics: Default::default(),
            diagnostics_timestamp: Default::default(),
            completion_triggers: Default::default(),
            completion_triggers_per_language_server: Default::default(),
            completion_triggers_timestamp: Default::default(),
            deferred_ops: OperationQueue::new(),
            has_conflict: false,
            _subscriptions: Vec::new(),
        }
    }

    pub fn build_snapshot(
        text: Rope,
        language: Option<Arc<Language>>,
        language_registry: Option<Arc<LanguageRegistry>>,
        cx: &mut App,
    ) -> impl Future<Output = BufferSnapshot> {
        let entity_id = cx.reserve_entity::<Self>().entity_id();
        let buffer_id = entity_id.as_non_zero_u64().into();
        async move {
            let text =
                TextBuffer::new_normalized(0, buffer_id, Default::default(), text).snapshot();
            let mut syntax = SyntaxMap::new(&text).snapshot();
            if let Some(language) = language.clone() {
                let text = text.clone();
                let language = language.clone();
                let language_registry = language_registry.clone();
                syntax.reparse(&text, language_registry, language);
            }
            BufferSnapshot {
                text,
                syntax,
                file: None,
                diagnostics: Default::default(),
                remote_selections: Default::default(),
                language,
                non_text_state_update_count: 0,
            }
        }
    }

    /// Retrieve a snapshot of the buffer's current state. This is computationally
    /// cheap, and allows reading from the buffer on a background thread.
    pub fn snapshot(&self) -> BufferSnapshot {
        let text = self.text.snapshot();
        let mut syntax_map = self.syntax_map.lock();
        syntax_map.interpolate(&text);
        let syntax = syntax_map.snapshot();

        BufferSnapshot {
            text,
            syntax,
            file: self.file.clone(),
            remote_selections: self.remote_selections.clone(),
            diagnostics: self.diagnostics.clone(),
            language: self.language.clone(),
            non_text_state_update_count: self.non_text_state_update_count,
        }
    }

    pub fn branch(&mut self, cx: &mut Context<Self>) -> Entity<Self> {
        let this = cx.entity();
        cx.new(|cx| {
            let mut branch = Self {
                branch_state: Some(BufferBranchState {
                    base_buffer: this.clone(),
                    merged_operations: Default::default(),
                }),
                language: self.language.clone(),
                has_conflict: self.has_conflict,
                has_unsaved_edits: Cell::new(self.has_unsaved_edits.get_mut().clone()),
                _subscriptions: vec![cx.subscribe(&this, Self::on_base_buffer_event)],
                ..Self::build(self.text.branch(), self.file.clone(), self.capability())
            };
            if let Some(language_registry) = self.language_registry() {
                branch.set_language_registry(language_registry);
            }

            // Reparse the branch buffer so that we get syntax highlighting immediately.
            branch.reparse(cx);

            branch
        })
    }

    /// Applies all of the changes in this buffer that intersect any of the
    /// given `ranges` to its base buffer.
    ///
    /// If `ranges` is empty, then all changes will be applied. This buffer must
    /// be a branch buffer to call this method.
    pub fn merge_into_base(&mut self, ranges: Vec<Range<usize>>, cx: &mut Context<Self>) {
        let Some(base_buffer) = self.base_buffer() else {
            debug_panic!("not a branch buffer");
            return;
        };

        let mut ranges = if ranges.is_empty() {
            &[0..usize::MAX]
        } else {
            ranges.as_slice()
        }
        .into_iter()
        .peekable();

        let mut edits = Vec::new();
        for edit in self.edits_since::<usize>(&base_buffer.read(cx).version()) {
            let mut is_included = false;
            while let Some(range) = ranges.peek() {
                if range.end < edit.new.start {
                    ranges.next().unwrap();
                } else {
                    if range.start <= edit.new.end {
                        is_included = true;
                    }
                    break;
                }
            }

            if is_included {
                edits.push((
                    edit.old.clone(),
                    self.text_for_range(edit.new.clone()).collect::<String>(),
                ));
            }
        }

        let operation = base_buffer.update(cx, |base_buffer, cx| {
            // cx.emit(BufferEvent::DiffBaseChanged);
            base_buffer.edit(edits, None, cx)
        });

        if let Some(operation) = operation {
            if let Some(BufferBranchState {
                merged_operations, ..
            }) = &mut self.branch_state
            {
                merged_operations.push(operation);
            }
        }
    }

    fn on_base_buffer_event(
        &mut self,
        _: Entity<Buffer>,
        event: &BufferEvent,
        cx: &mut Context<Self>,
    ) {
        let BufferEvent::Operation { operation, .. } = event else {
            return;
        };
        let Some(BufferBranchState {
            merged_operations, ..
        }) = &mut self.branch_state
        else {
            return;
        };

        let mut operation_to_undo = None;
        if let Operation::Buffer(text::Operation::Edit(operation)) = &operation {
            if let Ok(ix) = merged_operations.binary_search(&operation.timestamp) {
                merged_operations.remove(ix);
                operation_to_undo = Some(operation.timestamp);
            }
        }

        self.apply_ops([operation.clone()], cx);

        if let Some(timestamp) = operation_to_undo {
            let counts = [(timestamp, u32::MAX)].into_iter().collect();
            self.undo_operations(counts, cx);
        }
    }

    #[cfg(test)]
    pub(crate) fn as_text_snapshot(&self) -> &text::BufferSnapshot {
        &self.text
    }

    /// Retrieve a snapshot of the buffer's raw text, without any
    /// language-related state like the syntax tree or diagnostics.
    pub fn text_snapshot(&self) -> text::BufferSnapshot {
        self.text.snapshot()
    }

    /// The file associated with the buffer, if any.
    pub fn file(&self) -> Option<&Arc<dyn File>> {
        self.file.as_ref()
    }

    /// The version of the buffer that was last saved or reloaded from disk.
    pub fn saved_version(&self) -> &clock::Global {
        &self.saved_version
    }

    /// The mtime of the buffer's file when the buffer was last saved or reloaded from disk.
    pub fn saved_mtime(&self) -> Option<MTime> {
        self.saved_mtime
    }

    /// Assign a language to the buffer.
    pub fn set_language(&mut self, language: Option<Arc<Language>>, cx: &mut Context<Self>) {
        self.non_text_state_update_count += 1;
        self.syntax_map.lock().clear(&self.text);
        self.language = language;
        self.reparse(cx);
        cx.emit(BufferEvent::LanguageChanged);
    }

    /// Assign a language registry to the buffer. This allows the buffer to retrieve
    /// other languages if parts of the buffer are written in different languages.
    pub fn set_language_registry(&self, language_registry: Arc<LanguageRegistry>) {
        self.syntax_map
            .lock()
            .set_language_registry(language_registry);
    }

    pub fn language_registry(&self) -> Option<Arc<LanguageRegistry>> {
        self.syntax_map.lock().language_registry()
    }

    /// Assign the buffer a new [`Capability`].
    pub fn set_capability(&mut self, capability: Capability, cx: &mut Context<Self>) {
        self.capability = capability;
        cx.emit(BufferEvent::CapabilityChanged)
    }

    /// This method is called to signal that the buffer has been saved.
    pub fn did_save(
        &mut self,
        version: clock::Global,
        mtime: Option<MTime>,
        cx: &mut Context<Self>,
    ) {
        self.saved_version = version;
        self.has_unsaved_edits
            .set((self.saved_version().clone(), false));
        self.has_conflict = false;
        self.saved_mtime = mtime;
        cx.emit(BufferEvent::Saved);
        cx.notify();
    }

    /// This method is called to signal that the buffer has been discarded.
    pub fn discarded(&self, cx: &mut Context<Self>) {
        cx.emit(BufferEvent::Discarded);
        cx.notify();
    }

    /// Reloads the contents of the buffer from disk.
    pub fn reload(&mut self, cx: &Context<Self>) -> oneshot::Receiver<Option<Transaction>> {
        let (tx, rx) = futures::channel::oneshot::channel();
        let prev_version = self.text.version();
        self.reload_task = Some(cx.spawn(|this, mut cx| async move {
            let Some((new_mtime, new_text)) = this.update(&mut cx, |this, cx| {
                let file = this.file.as_ref()?.as_local()?;
                Some((file.disk_state().mtime(), file.load(cx)))
            })?
            else {
                return Ok(());
            };

            let new_text = new_text.await?;
            let diff = this
                .update(&mut cx, |this, cx| this.diff(new_text.clone(), cx))?
                .await;
            this.update(&mut cx, |this, cx| {
                if this.version() == diff.base_version {
                    this.finalize_last_transaction();
                    this.apply_diff(diff, cx);
                    tx.send(this.finalize_last_transaction().cloned()).ok();
                    this.has_conflict = false;
                    this.did_reload(this.version(), this.line_ending(), new_mtime, cx);
                } else {
                    if !diff.edits.is_empty()
                        || this
                            .edits_since::<usize>(&diff.base_version)
                            .next()
                            .is_some()
                    {
                        this.has_conflict = true;
                    }

                    this.did_reload(prev_version, this.line_ending(), this.saved_mtime, cx);
                }

                this.reload_task.take();
            })
        }));
        rx
    }

    /// This method is called to signal that the buffer has been reloaded.
    pub fn did_reload(
        &mut self,
        version: clock::Global,
        line_ending: LineEnding,
        mtime: Option<MTime>,
        cx: &mut Context<Self>,
    ) {
        self.saved_version = version;
        self.has_unsaved_edits
            .set((self.saved_version.clone(), false));
        self.text.set_line_ending(line_ending);
        self.saved_mtime = mtime;
        cx.emit(BufferEvent::Reloaded);
        cx.notify();
    }

    /// Updates the [`File`] backing this buffer. This should be called when
    /// the file has changed or has been deleted.
    pub fn file_updated(&mut self, new_file: Arc<dyn File>, cx: &mut Context<Self>) {
        let was_dirty = self.is_dirty();
        let mut file_changed = false;

        if let Some(old_file) = self.file.as_ref() {
            if new_file.path() != old_file.path() {
                file_changed = true;
            }

            let old_state = old_file.disk_state();
            let new_state = new_file.disk_state();
            if old_state != new_state {
                file_changed = true;
                if !was_dirty && matches!(new_state, DiskState::Present { .. }) {
                    cx.emit(BufferEvent::ReloadNeeded)
                }
            }
        } else {
            file_changed = true;
        };

        self.file = Some(new_file);
        if file_changed {
            self.non_text_state_update_count += 1;
            if was_dirty != self.is_dirty() {
                cx.emit(BufferEvent::DirtyChanged);
            }
            cx.emit(BufferEvent::FileHandleChanged);
            cx.notify();
        }
    }

    pub fn base_buffer(&self) -> Option<Entity<Self>> {
        Some(self.branch_state.as_ref()?.base_buffer.clone())
    }

    /// Returns the primary [`Language`] assigned to this [`Buffer`].
    pub fn language(&self) -> Option<&Arc<Language>> {
        self.language.as_ref()
    }

    /// Returns the [`Language`] at the given location.
    pub fn language_at<D: ToOffset>(&self, position: D) -> Option<Arc<Language>> {
        let offset = position.to_offset(self);
        self.syntax_map
            .lock()
            .layers_for_range(offset..offset, &self.text, false)
            .last()
            .map(|info| info.language.clone())
            .or_else(|| self.language.clone())
    }

    /// An integer version number that accounts for all updates besides
    /// the buffer's text itself (which is versioned via a version vector).
    pub fn non_text_state_update_count(&self) -> usize {
        self.non_text_state_update_count
    }

    /// Whether the buffer is being parsed in the background.
    #[cfg(any(test, feature = "test-support"))]
    pub fn is_parsing(&self) -> bool {
        self.parsing_in_background
    }

    /// Indicates whether the buffer contains any regions that may be
    /// written in a language that hasn't been loaded yet.
    pub fn contains_unknown_injections(&self) -> bool {
        self.syntax_map.lock().contains_unknown_injections()
    }

    #[cfg(test)]
    pub fn set_sync_parse_timeout(&mut self, timeout: Duration) {
        self.sync_parse_timeout = timeout;
    }

    /// Called after an edit to synchronize the buffer's main parse tree with
    /// the buffer's new underlying state.
    ///
    /// Locks the syntax map and interpolates the edits since the last reparse
    /// into the foreground syntax tree.
    ///
    /// Then takes a stable snapshot of the syntax map before unlocking it.
    /// The snapshot with the interpolated edits is sent to a background thread,
    /// where we ask Tree-sitter to perform an incremental parse.
    ///
    /// Meanwhile, in the foreground, we block the main thread for up to 1ms
    /// waiting on the parse to complete. As soon as it completes, we proceed
    /// synchronously, unless a 1ms timeout elapses.
    ///
    /// If we time out waiting on the parse, we spawn a second task waiting
    /// until the parse does complete and return with the interpolated tree still
    /// in the foreground. When the background parse completes, call back into
    /// the main thread and assign the foreground parse state.
    ///
    /// If the buffer or grammar changed since the start of the background parse,
    /// initiate an additional reparse recursively. To avoid concurrent parses
    /// for the same buffer, we only initiate a new parse if we are not already
    /// parsing in the background.
    pub fn reparse(&mut self, cx: &mut Context<Self>) {
        if self.parsing_in_background {
            return;
        }
        let language = if let Some(language) = self.language.clone() {
            language
        } else {
            return;
        };

        let text = self.text_snapshot();
        let parsed_version = self.version();

        let mut syntax_map = self.syntax_map.lock();
        syntax_map.interpolate(&text);
        let language_registry = syntax_map.language_registry();
        let mut syntax_snapshot = syntax_map.snapshot();
        drop(syntax_map);

        let parse_task = cx.background_executor().spawn({
            let language = language.clone();
            let language_registry = language_registry.clone();
            async move {
                syntax_snapshot.reparse(&text, language_registry, language);
                syntax_snapshot
            }
        });

        self.parse_status.0.send(ParseStatus::Parsing).unwrap();
        match cx
            .background_executor()
            .block_with_timeout(self.sync_parse_timeout, parse_task)
        {
            Ok(new_syntax_snapshot) => {
                self.did_finish_parsing(new_syntax_snapshot, cx);
            }
            Err(parse_task) => {
                self.parsing_in_background = true;
                cx.spawn(move |this, mut cx| async move {
                    let new_syntax_map = parse_task.await;
                    this.update(&mut cx, move |this, cx| {
                        let grammar_changed =
                            this.language.as_ref().map_or(true, |current_language| {
                                !Arc::ptr_eq(&language, current_language)
                            });
                        let language_registry_changed = new_syntax_map
                            .contains_unknown_injections()
                            && language_registry.map_or(false, |registry| {
                                registry.version() != new_syntax_map.language_registry_version()
                            });
                        let parse_again = language_registry_changed
                            || grammar_changed
                            || this.version.changed_since(&parsed_version);
                        this.did_finish_parsing(new_syntax_map, cx);
                        this.parsing_in_background = false;
                        if parse_again {
                            this.reparse(cx);
                        }
                    })
                    .ok();
                })
                .detach();
            }
        }
    }

    fn did_finish_parsing(&mut self, syntax_snapshot: SyntaxSnapshot, cx: &mut Context<Self>) {
        self.non_text_state_update_count += 1;
        self.syntax_map.lock().did_parse(syntax_snapshot);
        self.request_autoindent(cx);
        self.parse_status.0.send(ParseStatus::Idle).unwrap();
        cx.emit(BufferEvent::Reparsed);
        cx.notify();
    }

    pub fn parse_status(&self) -> watch::Receiver<ParseStatus> {
        self.parse_status.1.clone()
    }

    /// Assign to the buffer a set of diagnostics created by a given language server.
    pub fn update_diagnostics(
        &mut self,
        server_id: LanguageServerId,
        diagnostics: DiagnosticSet,
        cx: &mut Context<Self>,
    ) {
        let lamport_timestamp = self.text.lamport_clock.tick();
        let op = Operation::UpdateDiagnostics {
            server_id,
            diagnostics: diagnostics.iter().cloned().collect(),
            lamport_timestamp,
        };
        self.apply_diagnostic_update(server_id, diagnostics, lamport_timestamp, cx);
        self.send_operation(op, true, cx);
    }

    fn request_autoindent(&mut self, cx: &mut Context<Self>) {
        if let Some(indent_sizes) = self.compute_autoindents() {
            let indent_sizes = cx.background_executor().spawn(indent_sizes);
            match cx
                .background_executor()
                .block_with_timeout(Duration::from_micros(500), indent_sizes)
            {
                Ok(indent_sizes) => self.apply_autoindents(indent_sizes, cx),
                Err(indent_sizes) => {
                    self.pending_autoindent = Some(cx.spawn(|this, mut cx| async move {
                        let indent_sizes = indent_sizes.await;
                        this.update(&mut cx, |this, cx| {
                            this.apply_autoindents(indent_sizes, cx);
                        })
                        .ok();
                    }));
                }
            }
        } else {
            self.autoindent_requests.clear();
        }
    }

    fn compute_autoindents(&self) -> Option<impl Future<Output = BTreeMap<u32, IndentSize>>> {
        let max_rows_between_yields = 100;
        let snapshot = self.snapshot();
        if snapshot.syntax.is_empty() || self.autoindent_requests.is_empty() {
            return None;
        }

        let autoindent_requests = self.autoindent_requests.clone();
        Some(async move {
            let mut indent_sizes = BTreeMap::<u32, (IndentSize, bool)>::new();
            for request in autoindent_requests {
                // Resolve each edited range to its row in the current buffer and in the
                // buffer before this batch of edits.
                let mut row_ranges = Vec::new();
                let mut old_to_new_rows = BTreeMap::new();
                let mut language_indent_sizes_by_new_row = Vec::new();
                for entry in &request.entries {
                    let position = entry.range.start;
                    let new_row = position.to_point(&snapshot).row;
                    let new_end_row = entry.range.end.to_point(&snapshot).row + 1;
                    language_indent_sizes_by_new_row.push((new_row, entry.indent_size));

                    if !entry.first_line_is_new {
                        let old_row = position.to_point(&request.before_edit).row;
                        old_to_new_rows.insert(old_row, new_row);
                    }
                    row_ranges.push((new_row..new_end_row, entry.original_indent_column));
                }

                // Build a map containing the suggested indentation for each of the edited lines
                // with respect to the state of the buffer before these edits. This map is keyed
                // by the rows for these lines in the current state of the buffer.
                let mut old_suggestions = BTreeMap::<u32, (IndentSize, bool)>::default();
                let old_edited_ranges =
                    contiguous_ranges(old_to_new_rows.keys().copied(), max_rows_between_yields);
                let mut language_indent_sizes = language_indent_sizes_by_new_row.iter().peekable();
                let mut language_indent_size = IndentSize::default();
                for old_edited_range in old_edited_ranges {
                    let suggestions = request
                        .before_edit
                        .suggest_autoindents(old_edited_range.clone())
                        .into_iter()
                        .flatten();
                    for (old_row, suggestion) in old_edited_range.zip(suggestions) {
                        if let Some(suggestion) = suggestion {
                            let new_row = *old_to_new_rows.get(&old_row).unwrap();

                            // Find the indent size based on the language for this row.
                            while let Some((row, size)) = language_indent_sizes.peek() {
                                if *row > new_row {
                                    break;
                                }
                                language_indent_size = *size;
                                language_indent_sizes.next();
                            }

                            let suggested_indent = old_to_new_rows
                                .get(&suggestion.basis_row)
                                .and_then(|from_row| {
                                    Some(old_suggestions.get(from_row).copied()?.0)
                                })
                                .unwrap_or_else(|| {
                                    request
                                        .before_edit
                                        .indent_size_for_line(suggestion.basis_row)
                                })
                                .with_delta(suggestion.delta, language_indent_size);
                            old_suggestions
                                .insert(new_row, (suggested_indent, suggestion.within_error));
                        }
                    }
                    yield_now().await;
                }

                // Compute new suggestions for each line, but only include them in the result
                // if they differ from the old suggestion for that line.
                let mut language_indent_sizes = language_indent_sizes_by_new_row.iter().peekable();
                let mut language_indent_size = IndentSize::default();
                for (row_range, original_indent_column) in row_ranges {
                    let new_edited_row_range = if request.is_block_mode {
                        row_range.start..row_range.start + 1
                    } else {
                        row_range.clone()
                    };

                    let suggestions = snapshot
                        .suggest_autoindents(new_edited_row_range.clone())
                        .into_iter()
                        .flatten();
                    for (new_row, suggestion) in new_edited_row_range.zip(suggestions) {
                        if let Some(suggestion) = suggestion {
                            // Find the indent size based on the language for this row.
                            while let Some((row, size)) = language_indent_sizes.peek() {
                                if *row > new_row {
                                    break;
                                }
                                language_indent_size = *size;
                                language_indent_sizes.next();
                            }

                            let suggested_indent = indent_sizes
                                .get(&suggestion.basis_row)
                                .copied()
                                .map(|e| e.0)
                                .unwrap_or_else(|| {
                                    snapshot.indent_size_for_line(suggestion.basis_row)
                                })
                                .with_delta(suggestion.delta, language_indent_size);

                            if old_suggestions.get(&new_row).map_or(
                                true,
                                |(old_indentation, was_within_error)| {
                                    suggested_indent != *old_indentation
                                        && (!suggestion.within_error || *was_within_error)
                                },
                            ) {
                                indent_sizes.insert(
                                    new_row,
                                    (suggested_indent, request.ignore_empty_lines),
                                );
                            }
                        }
                    }

                    if let (true, Some(original_indent_column)) =
                        (request.is_block_mode, original_indent_column)
                    {
                        let new_indent =
                            if let Some((indent, _)) = indent_sizes.get(&row_range.start) {
                                *indent
                            } else {
                                snapshot.indent_size_for_line(row_range.start)
                            };
                        let delta = new_indent.len as i64 - original_indent_column as i64;
                        if delta != 0 {
                            for row in row_range.skip(1) {
                                indent_sizes.entry(row).or_insert_with(|| {
                                    let mut size = snapshot.indent_size_for_line(row);
                                    if size.kind == new_indent.kind {
                                        match delta.cmp(&0) {
                                            Ordering::Greater => size.len += delta as u32,
                                            Ordering::Less => {
                                                size.len = size.len.saturating_sub(-delta as u32)
                                            }
                                            Ordering::Equal => {}
                                        }
                                    }
                                    (size, request.ignore_empty_lines)
                                });
                            }
                        }
                    }

                    yield_now().await;
                }
            }

            indent_sizes
                .into_iter()
                .filter_map(|(row, (indent, ignore_empty_lines))| {
                    if ignore_empty_lines && snapshot.line_len(row) == 0 {
                        None
                    } else {
                        Some((row, indent))
                    }
                })
                .collect()
        })
    }

    fn apply_autoindents(
        &mut self,
        indent_sizes: BTreeMap<u32, IndentSize>,
        cx: &mut Context<Self>,
    ) {
        self.autoindent_requests.clear();

        let edits: Vec<_> = indent_sizes
            .into_iter()
            .filter_map(|(row, indent_size)| {
                let current_size = indent_size_for_line(self, row);
                Self::edit_for_indent_size_adjustment(row, current_size, indent_size)
            })
            .collect();

        let preserve_preview = self.preserve_preview();
        self.edit(edits, None, cx);
        if preserve_preview {
            self.refresh_preview();
        }
    }

    /// Create a minimal edit that will cause the given row to be indented
    /// with the given size. After applying this edit, the length of the line
    /// will always be at least `new_size.len`.
    pub fn edit_for_indent_size_adjustment(
        row: u32,
        current_size: IndentSize,
        new_size: IndentSize,
    ) -> Option<(Range<Point>, String)> {
        if new_size.kind == current_size.kind {
            match new_size.len.cmp(&current_size.len) {
                Ordering::Greater => {
                    let point = Point::new(row, 0);
                    Some((
                        point..point,
                        iter::repeat(new_size.char())
                            .take((new_size.len - current_size.len) as usize)
                            .collect::<String>(),
                    ))
                }

                Ordering::Less => Some((
                    Point::new(row, 0)..Point::new(row, current_size.len - new_size.len),
                    String::new(),
                )),

                Ordering::Equal => None,
            }
        } else {
            Some((
                Point::new(row, 0)..Point::new(row, current_size.len),
                iter::repeat(new_size.char())
                    .take(new_size.len as usize)
                    .collect::<String>(),
            ))
        }
    }

    /// Spawns a background task that asynchronously computes a `Diff` between the buffer's text
    /// and the given new text.
    pub fn diff(&self, mut new_text: String, cx: &App) -> Task<Diff> {
        let old_text = self.as_rope().clone();
        let base_version = self.version();
        cx.background_executor()
            .spawn_labeled(*BUFFER_DIFF_TASK, async move {
                let old_text = old_text.to_string();
                let line_ending = LineEnding::detect(&new_text);
                LineEnding::normalize(&mut new_text);

                let diff = TextDiff::from_chars(old_text.as_str(), new_text.as_str());
                let empty: Arc<str> = Arc::default();

                let mut edits = Vec::new();
                let mut old_offset = 0;
                let mut new_offset = 0;
                let mut last_edit: Option<(Range<usize>, Range<usize>)> = None;
                for change in diff.iter_all_changes().map(Some).chain([None]) {
                    if let Some(change) = &change {
                        let len = change.value().len();
                        match change.tag() {
                            ChangeTag::Equal => {
                                old_offset += len;
                                new_offset += len;
                            }
                            ChangeTag::Delete => {
                                let old_end_offset = old_offset + len;
                                if let Some((last_old_range, _)) = &mut last_edit {
                                    last_old_range.end = old_end_offset;
                                } else {
                                    last_edit =
                                        Some((old_offset..old_end_offset, new_offset..new_offset));
                                }
                                old_offset = old_end_offset;
                            }
                            ChangeTag::Insert => {
                                let new_end_offset = new_offset + len;
                                if let Some((_, last_new_range)) = &mut last_edit {
                                    last_new_range.end = new_end_offset;
                                } else {
                                    last_edit =
                                        Some((old_offset..old_offset, new_offset..new_end_offset));
                                }
                                new_offset = new_end_offset;
                            }
                        }
                    }

                    if let Some((old_range, new_range)) = &last_edit {
                        if old_offset > old_range.end
                            || new_offset > new_range.end
                            || change.is_none()
                        {
                            let text = if new_range.is_empty() {
                                empty.clone()
                            } else {
                                new_text[new_range.clone()].into()
                            };
                            edits.push((old_range.clone(), text));
                            last_edit.take();
                        }
                    }
                }

                Diff {
                    base_version,
                    line_ending,
                    edits,
                }
            })
    }

    /// Spawns a background task that searches the buffer for any whitespace
    /// at the ends of a lines, and returns a `Diff` that removes that whitespace.
    pub fn remove_trailing_whitespace(&self, cx: &App) -> Task<Diff> {
        let old_text = self.as_rope().clone();
        let line_ending = self.line_ending();
        let base_version = self.version();
        cx.background_executor().spawn(async move {
            let ranges = trailing_whitespace_ranges(&old_text);
            let empty = Arc::<str>::from("");
            Diff {
                base_version,
                line_ending,
                edits: ranges
                    .into_iter()
                    .map(|range| (range, empty.clone()))
                    .collect(),
            }
        })
    }

    /// Ensures that the buffer ends with a single newline character, and
    /// no other whitespace.
    pub fn ensure_final_newline(&mut self, cx: &mut Context<Self>) {
        let len = self.len();
        let mut offset = len;
        for chunk in self.as_rope().reversed_chunks_in_range(0..len) {
            let non_whitespace_len = chunk
                .trim_end_matches(|c: char| c.is_ascii_whitespace())
                .len();
            offset -= chunk.len();
            offset += non_whitespace_len;
            if non_whitespace_len != 0 {
                if offset == len - 1 && chunk.get(non_whitespace_len..) == Some("\n") {
                    return;
                }
                break;
            }
        }
        self.edit([(offset..len, "\n")], None, cx);
    }

    /// Applies a diff to the buffer. If the buffer has changed since the given diff was
    /// calculated, then adjust the diff to account for those changes, and discard any
    /// parts of the diff that conflict with those changes.
    pub fn apply_diff(&mut self, diff: Diff, cx: &mut Context<Self>) -> Option<TransactionId> {
        // Check for any edits to the buffer that have occurred since this diff
        // was computed.
        let snapshot = self.snapshot();
        let mut edits_since = snapshot.edits_since::<usize>(&diff.base_version).peekable();
        let mut delta = 0;
        let adjusted_edits = diff.edits.into_iter().filter_map(|(range, new_text)| {
            while let Some(edit_since) = edits_since.peek() {
                // If the edit occurs after a diff hunk, then it does not
                // affect that hunk.
                if edit_since.old.start > range.end {
                    break;
                }
                // If the edit precedes the diff hunk, then adjust the hunk
                // to reflect the edit.
                else if edit_since.old.end < range.start {
                    delta += edit_since.new_len() as i64 - edit_since.old_len() as i64;
                    edits_since.next();
                }
                // If the edit intersects a diff hunk, then discard that hunk.
                else {
                    return None;
                }
            }

            let start = (range.start as i64 + delta) as usize;
            let end = (range.end as i64 + delta) as usize;
            Some((start..end, new_text))
        });

        self.start_transaction();
        self.text.set_line_ending(diff.line_ending);
        self.edit(adjusted_edits, None, cx);
        self.end_transaction(cx)
    }

    fn has_unsaved_edits(&self) -> bool {
        let (last_version, has_unsaved_edits) = self.has_unsaved_edits.take();

        if last_version == self.version {
            self.has_unsaved_edits
                .set((last_version, has_unsaved_edits));
            return has_unsaved_edits;
        }

        let has_edits = self.has_edits_since(&self.saved_version);
        self.has_unsaved_edits
            .set((self.version.clone(), has_edits));
        has_edits
    }

    /// Checks if the buffer has unsaved changes.
    pub fn is_dirty(&self) -> bool {
        self.capability != Capability::ReadOnly
            && (self.has_conflict
                || self.file.as_ref().map_or(false, |file| {
                    matches!(file.disk_state(), DiskState::New | DiskState::Deleted)
                })
                || self.has_unsaved_edits())
    }

    /// Checks if the buffer and its file have both changed since the buffer
    /// was last saved or reloaded.
    pub fn has_conflict(&self) -> bool {
        if self.has_conflict {
            return true;
        }
        let Some(file) = self.file.as_ref() else {
            return false;
        };
        match file.disk_state() {
            DiskState::New => false,
            DiskState::Present { mtime } => match self.saved_mtime {
                Some(saved_mtime) => {
                    mtime.bad_is_greater_than(saved_mtime) && self.has_unsaved_edits()
                }
                None => true,
            },
            DiskState::Deleted => true,
        }
    }

    /// Gets a [`Subscription`] that tracks all of the changes to the buffer's text.
    pub fn subscribe(&mut self) -> Subscription {
        self.text.subscribe()
    }

    /// Starts a transaction, if one is not already in-progress. When undoing or
    /// redoing edits, all of the edits performed within a transaction are undone
    /// or redone together.
    pub fn start_transaction(&mut self) -> Option<TransactionId> {
        self.start_transaction_at(Instant::now())
    }

    /// Starts a transaction, providing the current time. Subsequent transactions
    /// that occur within a short period of time will be grouped together. This
    /// is controlled by the buffer's undo grouping duration.
    pub fn start_transaction_at(&mut self, now: Instant) -> Option<TransactionId> {
        self.transaction_depth += 1;
        if self.was_dirty_before_starting_transaction.is_none() {
            self.was_dirty_before_starting_transaction = Some(self.is_dirty());
        }
        self.text.start_transaction_at(now)
    }

    /// Terminates the current transaction, if this is the outermost transaction.
    pub fn end_transaction(&mut self, cx: &mut Context<Self>) -> Option<TransactionId> {
        self.end_transaction_at(Instant::now(), cx)
    }

    /// Terminates the current transaction, providing the current time. Subsequent transactions
    /// that occur within a short period of time will be grouped together. This
    /// is controlled by the buffer's undo grouping duration.
    pub fn end_transaction_at(
        &mut self,
        now: Instant,
        cx: &mut Context<Self>,
    ) -> Option<TransactionId> {
        assert!(self.transaction_depth > 0);
        self.transaction_depth -= 1;
        let was_dirty = if self.transaction_depth == 0 {
            self.was_dirty_before_starting_transaction.take().unwrap()
        } else {
            false
        };
        if let Some((transaction_id, start_version)) = self.text.end_transaction_at(now) {
            self.did_edit(&start_version, was_dirty, cx);
            Some(transaction_id)
        } else {
            None
        }
    }

    /// Manually add a transaction to the buffer's undo history.
    pub fn push_transaction(&mut self, transaction: Transaction, now: Instant) {
        self.text.push_transaction(transaction, now);
    }

    /// Prevent the last transaction from being grouped with any subsequent transactions,
    /// even if they occur with the buffer's undo grouping duration.
    pub fn finalize_last_transaction(&mut self) -> Option<&Transaction> {
        self.text.finalize_last_transaction()
    }

    /// Manually group all changes since a given transaction.
    pub fn group_until_transaction(&mut self, transaction_id: TransactionId) {
        self.text.group_until_transaction(transaction_id);
    }

    /// Manually remove a transaction from the buffer's undo history
    pub fn forget_transaction(&mut self, transaction_id: TransactionId) {
        self.text.forget_transaction(transaction_id);
    }

    /// Manually merge two adjacent transactions in the buffer's undo history.
    pub fn merge_transactions(&mut self, transaction: TransactionId, destination: TransactionId) {
        self.text.merge_transactions(transaction, destination);
    }

    /// Waits for the buffer to receive operations with the given timestamps.
    pub fn wait_for_edits(
        &mut self,
        edit_ids: impl IntoIterator<Item = clock::Lamport>,
    ) -> impl Future<Output = Result<()>> {
        self.text.wait_for_edits(edit_ids)
    }

    /// Waits for the buffer to receive the operations necessary for resolving the given anchors.
    pub fn wait_for_anchors(
        &mut self,
        anchors: impl IntoIterator<Item = Anchor>,
    ) -> impl 'static + Future<Output = Result<()>> {
        self.text.wait_for_anchors(anchors)
    }

    /// Waits for the buffer to receive operations up to the given version.
    pub fn wait_for_version(&mut self, version: clock::Global) -> impl Future<Output = Result<()>> {
        self.text.wait_for_version(version)
    }

    /// Forces all futures returned by [`Buffer::wait_for_version`], [`Buffer::wait_for_edits`], or
    /// [`Buffer::wait_for_version`] to resolve with an error.
    pub fn give_up_waiting(&mut self) {
        self.text.give_up_waiting();
    }

    /// Stores a set of selections that should be broadcasted to all of the buffer's replicas.
    pub fn set_active_selections(
        &mut self,
        selections: Arc<[Selection<Anchor>]>,
        line_mode: bool,
        cursor_shape: CursorShape,
        cx: &mut Context<Self>,
    ) {
        let lamport_timestamp = self.text.lamport_clock.tick();
        self.remote_selections.insert(
            self.text.replica_id(),
            SelectionSet {
                selections: selections.clone(),
                lamport_timestamp,
                line_mode,
                cursor_shape,
            },
        );
        self.send_operation(
            Operation::UpdateSelections {
                selections,
                line_mode,
                lamport_timestamp,
                cursor_shape,
            },
            true,
            cx,
        );
        self.non_text_state_update_count += 1;
        cx.notify();
    }

    /// Clears the selections, so that other replicas of the buffer do not see any selections for
    /// this replica.
    pub fn remove_active_selections(&mut self, cx: &mut Context<Self>) {
        if self
            .remote_selections
            .get(&self.text.replica_id())
            .map_or(true, |set| !set.selections.is_empty())
        {
            self.set_active_selections(Arc::default(), false, Default::default(), cx);
        }
    }

    /// Replaces the buffer's entire text.
    pub fn set_text<T>(&mut self, text: T, cx: &mut Context<Self>) -> Option<clock::Lamport>
    where
        T: Into<Arc<str>>,
    {
        self.autoindent_requests.clear();
        self.edit([(0..self.len(), text)], None, cx)
    }

    /// Applies the given edits to the buffer. Each edit is specified as a range of text to
    /// delete, and a string of text to insert at that location.
    ///
    /// If an [`AutoindentMode`] is provided, then the buffer will enqueue an auto-indent
    /// request for the edited ranges, which will be processed when the buffer finishes
    /// parsing.
    ///
    /// Parsing takes place at the end of a transaction, and may compute synchronously
    /// or asynchronously, depending on the changes.
    pub fn edit<I, S, T>(
        &mut self,
        edits_iter: I,
        autoindent_mode: Option<AutoindentMode>,
        cx: &mut Context<Self>,
    ) -> Option<clock::Lamport>
    where
        I: IntoIterator<Item = (Range<S>, T)>,
        S: ToOffset,
        T: Into<Arc<str>>,
    {
        // Skip invalid edits and coalesce contiguous ones.
        let mut edits: Vec<(Range<usize>, Arc<str>)> = Vec::new();
        for (range, new_text) in edits_iter {
            let mut range = range.start.to_offset(self)..range.end.to_offset(self);
            if range.start > range.end {
                mem::swap(&mut range.start, &mut range.end);
            }
            let new_text = new_text.into();
            if !new_text.is_empty() || !range.is_empty() {
                if let Some((prev_range, prev_text)) = edits.last_mut() {
                    if prev_range.end >= range.start {
                        prev_range.end = cmp::max(prev_range.end, range.end);
                        *prev_text = format!("{prev_text}{new_text}").into();
                    } else {
                        edits.push((range, new_text));
                    }
                } else {
                    edits.push((range, new_text));
                }
            }
        }
        if edits.is_empty() {
            return None;
        }

        self.start_transaction();
        self.pending_autoindent.take();
        let autoindent_request = autoindent_mode
            .and_then(|mode| self.language.as_ref().map(|_| (self.snapshot(), mode)));

        let edit_operation = self.text.edit(edits.iter().cloned());
        let edit_id = edit_operation.timestamp();

        if let Some((before_edit, mode)) = autoindent_request {
            let mut delta = 0isize;
            let entries = edits
                .into_iter()
                .enumerate()
                .zip(&edit_operation.as_edit().unwrap().new_text)
                .map(|((ix, (range, _)), new_text)| {
                    let new_text_length = new_text.len();
                    let old_start = range.start.to_point(&before_edit);
                    let new_start = (delta + range.start as isize) as usize;
                    let range_len = range.end - range.start;
                    delta += new_text_length as isize - range_len as isize;

                    // Decide what range of the insertion to auto-indent, and whether
                    // the first line of the insertion should be considered a newly-inserted line
                    // or an edit to an existing line.
                    let mut range_of_insertion_to_indent = 0..new_text_length;
                    let mut first_line_is_new = true;

                    let old_line_start = before_edit.indent_size_for_line(old_start.row).len;
                    let old_line_end = before_edit.line_len(old_start.row);

                    if old_start.column > old_line_start {
                        first_line_is_new = false;
                    }

                    if !new_text.contains('\n')
                        && (old_start.column + (range_len as u32) < old_line_end
                            || old_line_end == old_line_start)
                    {
                        first_line_is_new = false;
                    }

                    // When inserting text starting with a newline, avoid auto-indenting the
                    // previous line.
                    if new_text.starts_with('\n') {
                        range_of_insertion_to_indent.start += 1;
                        first_line_is_new = true;
                    }

                    let mut original_indent_column = None;
                    if let AutoindentMode::Block {
                        original_indent_columns,
                    } = &mode
                    {
                        original_indent_column =
                            Some(original_indent_columns.get(ix).copied().unwrap_or_else(|| {
                                indent_size_for_text(
                                    new_text[range_of_insertion_to_indent.clone()].chars(),
                                )
                                .len
                            }));

                        // Avoid auto-indenting the line after the edit.
                        if new_text[range_of_insertion_to_indent.clone()].ends_with('\n') {
                            range_of_insertion_to_indent.end -= 1;
                        }
                    }

                    AutoindentRequestEntry {
                        first_line_is_new,
                        original_indent_column,
                        indent_size: before_edit.language_indent_size_at(range.start, cx),
                        range: self.anchor_before(new_start + range_of_insertion_to_indent.start)
                            ..self.anchor_after(new_start + range_of_insertion_to_indent.end),
                    }
                })
                .collect();

            self.autoindent_requests.push(Arc::new(AutoindentRequest {
                before_edit,
                entries,
                is_block_mode: matches!(mode, AutoindentMode::Block { .. }),
                ignore_empty_lines: false,
            }));
        }

        self.end_transaction(cx);
        self.send_operation(Operation::Buffer(edit_operation), true, cx);
        Some(edit_id)
    }

    fn did_edit(&mut self, old_version: &clock::Global, was_dirty: bool, cx: &mut Context<Self>) {
        if self.edits_since::<usize>(old_version).next().is_none() {
            return;
        }

        self.reparse(cx);

        cx.emit(BufferEvent::Edited);
        if was_dirty != self.is_dirty() {
            cx.emit(BufferEvent::DirtyChanged);
        }
        cx.notify();
    }

    pub fn autoindent_ranges<I, T>(&mut self, ranges: I, cx: &mut Context<Self>)
    where
        I: IntoIterator<Item = Range<T>>,
        T: ToOffset + Copy,
    {
        let before_edit = self.snapshot();
        let entries = ranges
            .into_iter()
            .map(|range| AutoindentRequestEntry {
                range: before_edit.anchor_before(range.start)..before_edit.anchor_after(range.end),
                first_line_is_new: true,
                indent_size: before_edit.language_indent_size_at(range.start, cx),
                original_indent_column: None,
            })
            .collect();
        self.autoindent_requests.push(Arc::new(AutoindentRequest {
            before_edit,
            entries,
            is_block_mode: false,
            ignore_empty_lines: true,
        }));
        self.request_autoindent(cx);
    }

    // Inserts newlines at the given position to create an empty line, returning the start of the new line.
    // You can also request the insertion of empty lines above and below the line starting at the returned point.
    pub fn insert_empty_line(
        &mut self,
        position: impl ToPoint,
        space_above: bool,
        space_below: bool,
        cx: &mut Context<Self>,
    ) -> Point {
        let mut position = position.to_point(self);

        self.start_transaction();

        self.edit(
            [(position..position, "\n")],
            Some(AutoindentMode::EachLine),
            cx,
        );

        if position.column > 0 {
            position += Point::new(1, 0);
        }

        if !self.is_line_blank(position.row) {
            self.edit(
                [(position..position, "\n")],
                Some(AutoindentMode::EachLine),
                cx,
            );
        }

        if space_above && position.row > 0 && !self.is_line_blank(position.row - 1) {
            self.edit(
                [(position..position, "\n")],
                Some(AutoindentMode::EachLine),
                cx,
            );
            position.row += 1;
        }

        if space_below
            && (position.row == self.max_point().row || !self.is_line_blank(position.row + 1))
        {
            self.edit(
                [(position..position, "\n")],
                Some(AutoindentMode::EachLine),
                cx,
            );
        }

        self.end_transaction(cx);

        position
    }

    /// Applies the given remote operations to the buffer.
    pub fn apply_ops<I: IntoIterator<Item = Operation>>(&mut self, ops: I, cx: &mut Context<Self>) {
        self.pending_autoindent.take();
        let was_dirty = self.is_dirty();
        let old_version = self.version.clone();
        let mut deferred_ops = Vec::new();
        let buffer_ops = ops
            .into_iter()
            .filter_map(|op| match op {
                Operation::Buffer(op) => Some(op),
                _ => {
                    if self.can_apply_op(&op) {
                        self.apply_op(op, cx);
                    } else {
                        deferred_ops.push(op);
                    }
                    None
                }
            })
            .collect::<Vec<_>>();
        for operation in buffer_ops.iter() {
            self.send_operation(Operation::Buffer(operation.clone()), false, cx);
        }
        self.text.apply_ops(buffer_ops);
        self.deferred_ops.insert(deferred_ops);
        self.flush_deferred_ops(cx);
        self.did_edit(&old_version, was_dirty, cx);
        // Notify independently of whether the buffer was edited as the operations could include a
        // selection update.
        cx.notify();
    }

    fn flush_deferred_ops(&mut self, cx: &mut Context<Self>) {
        let mut deferred_ops = Vec::new();
        for op in self.deferred_ops.drain().iter().cloned() {
            if self.can_apply_op(&op) {
                self.apply_op(op, cx);
            } else {
                deferred_ops.push(op);
            }
        }
        self.deferred_ops.insert(deferred_ops);
    }

    pub fn has_deferred_ops(&self) -> bool {
        !self.deferred_ops.is_empty() || self.text.has_deferred_ops()
    }

    fn can_apply_op(&self, operation: &Operation) -> bool {
        match operation {
            Operation::Buffer(_) => {
                unreachable!("buffer operations should never be applied at this layer")
            }
            Operation::UpdateDiagnostics {
                diagnostics: diagnostic_set,
                ..
            } => diagnostic_set.iter().all(|diagnostic| {
                self.text.can_resolve(&diagnostic.range.start)
                    && self.text.can_resolve(&diagnostic.range.end)
            }),
            Operation::UpdateSelections { selections, .. } => selections
                .iter()
                .all(|s| self.can_resolve(&s.start) && self.can_resolve(&s.end)),
            Operation::UpdateCompletionTriggers { .. } => true,
        }
    }

    fn apply_op(&mut self, operation: Operation, cx: &mut Context<Self>) {
        match operation {
            Operation::Buffer(_) => {
                unreachable!("buffer operations should never be applied at this layer")
            }
            Operation::UpdateDiagnostics {
                server_id,
                diagnostics: diagnostic_set,
                lamport_timestamp,
            } => {
                let snapshot = self.snapshot();
                self.apply_diagnostic_update(
                    server_id,
                    DiagnosticSet::from_sorted_entries(diagnostic_set.iter().cloned(), &snapshot),
                    lamport_timestamp,
                    cx,
                );
            }
            Operation::UpdateSelections {
                selections,
                lamport_timestamp,
                line_mode,
                cursor_shape,
            } => {
                if let Some(set) = self.remote_selections.get(&lamport_timestamp.replica_id) {
                    if set.lamport_timestamp > lamport_timestamp {
                        return;
                    }
                }

                self.remote_selections.insert(
                    lamport_timestamp.replica_id,
                    SelectionSet {
                        selections,
                        lamport_timestamp,
                        line_mode,
                        cursor_shape,
                    },
                );
                self.text.lamport_clock.observe(lamport_timestamp);
                self.non_text_state_update_count += 1;
            }
            Operation::UpdateCompletionTriggers {
                triggers,
                lamport_timestamp,
                server_id,
            } => {
                if triggers.is_empty() {
                    self.completion_triggers_per_language_server
                        .remove(&server_id);
                    self.completion_triggers = self
                        .completion_triggers_per_language_server
                        .values()
                        .flat_map(|triggers| triggers.into_iter().cloned())
                        .collect();
                } else {
                    self.completion_triggers_per_language_server
                        .insert(server_id, triggers.iter().cloned().collect());
                    self.completion_triggers.extend(triggers);
                }
                self.text.lamport_clock.observe(lamport_timestamp);
            }
        }
    }

    fn apply_diagnostic_update(
        &mut self,
        server_id: LanguageServerId,
        diagnostics: DiagnosticSet,
        lamport_timestamp: clock::Lamport,
        cx: &mut Context<Self>,
    ) {
        if lamport_timestamp > self.diagnostics_timestamp {
            let ix = self.diagnostics.binary_search_by_key(&server_id, |e| e.0);
            if diagnostics.is_empty() {
                if let Ok(ix) = ix {
                    self.diagnostics.remove(ix);
                }
            } else {
                match ix {
                    Err(ix) => self.diagnostics.insert(ix, (server_id, diagnostics)),
                    Ok(ix) => self.diagnostics[ix].1 = diagnostics,
                };
            }
            self.diagnostics_timestamp = lamport_timestamp;
            self.non_text_state_update_count += 1;
            self.text.lamport_clock.observe(lamport_timestamp);
            cx.notify();
            cx.emit(BufferEvent::DiagnosticsUpdated);
        }
    }

    fn send_operation(&self, operation: Operation, is_local: bool, cx: &mut Context<Self>) {
        cx.emit(BufferEvent::Operation {
            operation,
            is_local,
        });
    }

    /// Removes the selections for a given peer.
    pub fn remove_peer(&mut self, replica_id: ReplicaId, cx: &mut Context<Self>) {
        self.remote_selections.remove(&replica_id);
        cx.notify();
    }

    /// Undoes the most recent transaction.
    pub fn undo(&mut self, cx: &mut Context<Self>) -> Option<TransactionId> {
        let was_dirty = self.is_dirty();
        let old_version = self.version.clone();

        if let Some((transaction_id, operation)) = self.text.undo() {
            self.send_operation(Operation::Buffer(operation), true, cx);
            self.did_edit(&old_version, was_dirty, cx);
            Some(transaction_id)
        } else {
            None
        }
    }

    /// Manually undoes a specific transaction in the buffer's undo history.
    pub fn undo_transaction(
        &mut self,
        transaction_id: TransactionId,
        cx: &mut Context<Self>,
    ) -> bool {
        let was_dirty = self.is_dirty();
        let old_version = self.version.clone();
        if let Some(operation) = self.text.undo_transaction(transaction_id) {
            self.send_operation(Operation::Buffer(operation), true, cx);
            self.did_edit(&old_version, was_dirty, cx);
            true
        } else {
            false
        }
    }

    /// Manually undoes all changes after a given transaction in the buffer's undo history.
    pub fn undo_to_transaction(
        &mut self,
        transaction_id: TransactionId,
        cx: &mut Context<Self>,
    ) -> bool {
        let was_dirty = self.is_dirty();
        let old_version = self.version.clone();

        let operations = self.text.undo_to_transaction(transaction_id);
        let undone = !operations.is_empty();
        for operation in operations {
            self.send_operation(Operation::Buffer(operation), true, cx);
        }
        if undone {
            self.did_edit(&old_version, was_dirty, cx)
        }
        undone
    }

    pub fn undo_operations(&mut self, counts: HashMap<Lamport, u32>, cx: &mut Context<Buffer>) {
        let was_dirty = self.is_dirty();
        let operation = self.text.undo_operations(counts);
        let old_version = self.version.clone();
        self.send_operation(Operation::Buffer(operation), true, cx);
        self.did_edit(&old_version, was_dirty, cx);
    }

    /// Manually redoes a specific transaction in the buffer's redo history.
    pub fn redo(&mut self, cx: &mut Context<Self>) -> Option<TransactionId> {
        let was_dirty = self.is_dirty();
        let old_version = self.version.clone();

        if let Some((transaction_id, operation)) = self.text.redo() {
            self.send_operation(Operation::Buffer(operation), true, cx);
            self.did_edit(&old_version, was_dirty, cx);
            Some(transaction_id)
        } else {
            None
        }
    }

    /// Manually undoes all changes until a given transaction in the buffer's redo history.
    pub fn redo_to_transaction(
        &mut self,
        transaction_id: TransactionId,
        cx: &mut Context<Self>,
    ) -> bool {
        let was_dirty = self.is_dirty();
        let old_version = self.version.clone();

        let operations = self.text.redo_to_transaction(transaction_id);
        let redone = !operations.is_empty();
        for operation in operations {
            self.send_operation(Operation::Buffer(operation), true, cx);
        }
        if redone {
            self.did_edit(&old_version, was_dirty, cx)
        }
        redone
    }

    /// Override current completion triggers with the user-provided completion triggers.
    pub fn set_completion_triggers(
        &mut self,
        server_id: LanguageServerId,
        triggers: BTreeSet<String>,
        cx: &mut Context<Self>,
    ) {
        self.completion_triggers_timestamp = self.text.lamport_clock.tick();
        if triggers.is_empty() {
            self.completion_triggers_per_language_server
                .remove(&server_id);
            self.completion_triggers = self
                .completion_triggers_per_language_server
                .values()
                .flat_map(|triggers| triggers.into_iter().cloned())
                .collect();
        } else {
            self.completion_triggers_per_language_server
                .insert(server_id, triggers.clone());
            self.completion_triggers.extend(triggers.iter().cloned());
        }
        self.send_operation(
            Operation::UpdateCompletionTriggers {
                triggers: triggers.iter().cloned().collect(),
                lamport_timestamp: self.completion_triggers_timestamp,
                server_id,
            },
            true,
            cx,
        );
        cx.notify();
    }

    /// Returns a list of strings which trigger a completion menu for this language.
    /// Usually this is driven by LSP server which returns a list of trigger characters for completions.
    pub fn completion_triggers(&self) -> &BTreeSet<String> {
        &self.completion_triggers
    }

    /// Call this directly after performing edits to prevent the preview tab
    /// from being dismissed by those edits. It causes `should_dismiss_preview`
    /// to return false until there are additional edits.
    pub fn refresh_preview(&mut self) {
        self.preview_version = self.version.clone();
    }

    /// Whether we should preserve the preview status of a tab containing this buffer.
    pub fn preserve_preview(&self) -> bool {
        !self.has_edits_since(&self.preview_version)
    }
}

#[doc(hidden)]
#[cfg(any(test, feature = "test-support"))]
impl Buffer {
    pub fn edit_via_marked_text(
        &mut self,
        marked_string: &str,
        autoindent_mode: Option<AutoindentMode>,
        cx: &mut Context<Self>,
    ) {
        let edits = self.edits_for_marked_text(marked_string);
        self.edit(edits, autoindent_mode, cx);
    }

    pub fn set_group_interval(&mut self, group_interval: Duration) {
        self.text.set_group_interval(group_interval);
    }

    pub fn randomly_edit<T>(&mut self, rng: &mut T, old_range_count: usize, cx: &mut Context<Self>)
    where
        T: rand::Rng,
    {
        let mut edits: Vec<(Range<usize>, String)> = Vec::new();
        let mut last_end = None;
        for _ in 0..old_range_count {
            if last_end.map_or(false, |last_end| last_end >= self.len()) {
                break;
            }

            let new_start = last_end.map_or(0, |last_end| last_end + 1);
            let mut range = self.random_byte_range(new_start, rng);
            if rng.gen_bool(0.2) {
                mem::swap(&mut range.start, &mut range.end);
            }
            last_end = Some(range.end);

            let new_text_len = rng.gen_range(0..10);
            let mut new_text: String = RandomCharIter::new(&mut *rng).take(new_text_len).collect();
            new_text = new_text.to_uppercase();

            edits.push((range, new_text));
        }
        log::info!("mutating buffer {} with {:?}", self.replica_id(), edits);
        self.edit(edits, None, cx);
    }

    pub fn randomly_undo_redo(&mut self, rng: &mut impl rand::Rng, cx: &mut Context<Self>) {
        let was_dirty = self.is_dirty();
        let old_version = self.version.clone();

        let ops = self.text.randomly_undo_redo(rng);
        if !ops.is_empty() {
            for op in ops {
                self.send_operation(Operation::Buffer(op), true, cx);
                self.did_edit(&old_version, was_dirty, cx);
            }
        }
    }
}

impl EventEmitter<BufferEvent> for Buffer {}

impl Deref for Buffer {
    type Target = TextBuffer;

    fn deref(&self) -> &Self::Target {
        &self.text
    }
}

impl BufferSnapshot {
    /// Returns [`IndentSize`] for a given line that respects user settings and /// language preferences.
    pub fn indent_size_for_line(&self, row: u32) -> IndentSize {
        indent_size_for_line(self, row)
    }
    /// Returns [`IndentSize`] for a given position that respects user settings
    /// and language preferences.
    pub fn language_indent_size_at<T: ToOffset>(&self, position: T, cx: &App) -> IndentSize {
        let settings = language_settings(
            self.language_at(position).map(|l| l.name()),
            self.file(),
            cx,
        );
        if settings.hard_tabs {
            IndentSize::tab()
        } else {
            IndentSize::spaces(settings.tab_size.get())
        }
    }

    /// Retrieve the suggested indent size for all of the given rows. The unit of indentation
    /// is passed in as `single_indent_size`.
    pub fn suggested_indents(
        &self,
        rows: impl Iterator<Item = u32>,
        single_indent_size: IndentSize,
    ) -> BTreeMap<u32, IndentSize> {
        let mut result = BTreeMap::new();

        for row_range in contiguous_ranges(rows, 10) {
            let suggestions = match self.suggest_autoindents(row_range.clone()) {
                Some(suggestions) => suggestions,
                _ => break,
            };

            for (row, suggestion) in row_range.zip(suggestions) {
                let indent_size = if let Some(suggestion) = suggestion {
                    result
                        .get(&suggestion.basis_row)
                        .copied()
                        .unwrap_or_else(|| self.indent_size_for_line(suggestion.basis_row))
                        .with_delta(suggestion.delta, single_indent_size)
                } else {
                    self.indent_size_for_line(row)
                };

                result.insert(row, indent_size);
            }
        }

        result
    }

    fn suggest_autoindents(
        &self,
        row_range: Range<u32>,
    ) -> Option<impl Iterator<Item = Option<IndentSuggestion>> + '_> {
        let config = &self.language.as_ref()?.config;
        let prev_non_blank_row = self.prev_non_blank_row(row_range.start);

        // Find the suggested indentation ranges based on the syntax tree.
        let start = Point::new(prev_non_blank_row.unwrap_or(row_range.start), 0);
        let end = Point::new(row_range.end, 0);
        let range = (start..end).to_offset(&self.text);
        let mut matches = self.syntax.matches(range.clone(), &self.text, |grammar| {
            Some(&grammar.indents_config.as_ref()?.query)
        });
        let indent_configs = matches
            .grammars()
            .iter()
            .map(|grammar| grammar.indents_config.as_ref().unwrap())
            .collect::<Vec<_>>();

        let mut indent_ranges = Vec::<Range<Point>>::new();
        let mut outdent_positions = Vec::<Point>::new();
        while let Some(mat) = matches.peek() {
            let mut start: Option<Point> = None;
            let mut end: Option<Point> = None;

            let config = &indent_configs[mat.grammar_index];
            for capture in mat.captures {
                if capture.index == config.indent_capture_ix {
                    start.get_or_insert(Point::from_ts_point(capture.node.start_position()));
                    end.get_or_insert(Point::from_ts_point(capture.node.end_position()));
                } else if Some(capture.index) == config.start_capture_ix {
                    start = Some(Point::from_ts_point(capture.node.end_position()));
                } else if Some(capture.index) == config.end_capture_ix {
                    end = Some(Point::from_ts_point(capture.node.start_position()));
                } else if Some(capture.index) == config.outdent_capture_ix {
                    outdent_positions.push(Point::from_ts_point(capture.node.start_position()));
                }
            }

            matches.advance();
            if let Some((start, end)) = start.zip(end) {
                if start.row == end.row {
                    continue;
                }

                let range = start..end;
                match indent_ranges.binary_search_by_key(&range.start, |r| r.start) {
                    Err(ix) => indent_ranges.insert(ix, range),
                    Ok(ix) => {
                        let prev_range = &mut indent_ranges[ix];
                        prev_range.end = prev_range.end.max(range.end);
                    }
                }
            }
        }

        let mut error_ranges = Vec::<Range<Point>>::new();
        let mut matches = self.syntax.matches(range.clone(), &self.text, |grammar| {
            Some(&grammar.error_query)
        });
        while let Some(mat) = matches.peek() {
            let node = mat.captures[0].node;
            let start = Point::from_ts_point(node.start_position());
            let end = Point::from_ts_point(node.end_position());
            let range = start..end;
            let ix = match error_ranges.binary_search_by_key(&range.start, |r| r.start) {
                Ok(ix) | Err(ix) => ix,
            };
            let mut end_ix = ix;
            while let Some(existing_range) = error_ranges.get(end_ix) {
                if existing_range.end < end {
                    end_ix += 1;
                } else {
                    break;
                }
            }
            error_ranges.splice(ix..end_ix, [range]);
            matches.advance();
        }

        outdent_positions.sort();
        for outdent_position in outdent_positions {
            // find the innermost indent range containing this outdent_position
            // set its end to the outdent position
            if let Some(range_to_truncate) = indent_ranges
                .iter_mut()
                .filter(|indent_range| indent_range.contains(&outdent_position))
                .last()
            {
                range_to_truncate.end = outdent_position;
            }
        }

        // Find the suggested indentation increases and decreased based on regexes.
        let mut indent_change_rows = Vec::<(u32, Ordering)>::new();
        self.for_each_line(
            Point::new(prev_non_blank_row.unwrap_or(row_range.start), 0)
                ..Point::new(row_range.end, 0),
            |row, line| {
                if config
                    .decrease_indent_pattern
                    .as_ref()
                    .map_or(false, |regex| regex.is_match(line))
                {
                    indent_change_rows.push((row, Ordering::Less));
                }
                if config
                    .increase_indent_pattern
                    .as_ref()
                    .map_or(false, |regex| regex.is_match(line))
                {
                    indent_change_rows.push((row + 1, Ordering::Greater));
                }
            },
        );

        let mut indent_changes = indent_change_rows.into_iter().peekable();
        let mut prev_row = if config.auto_indent_using_last_non_empty_line {
            prev_non_blank_row.unwrap_or(0)
        } else {
            row_range.start.saturating_sub(1)
        };
        let mut prev_row_start = Point::new(prev_row, self.indent_size_for_line(prev_row).len);
        Some(row_range.map(move |row| {
            let row_start = Point::new(row, self.indent_size_for_line(row).len);

            let mut indent_from_prev_row = false;
            let mut outdent_from_prev_row = false;
            let mut outdent_to_row = u32::MAX;

            while let Some((indent_row, delta)) = indent_changes.peek() {
                match indent_row.cmp(&row) {
                    Ordering::Equal => match delta {
                        Ordering::Less => outdent_from_prev_row = true,
                        Ordering::Greater => indent_from_prev_row = true,
                        _ => {}
                    },

                    Ordering::Greater => break,
                    Ordering::Less => {}
                }

                indent_changes.next();
            }

            for range in &indent_ranges {
                if range.start.row >= row {
                    break;
                }
                if range.start.row == prev_row && range.end > row_start {
                    indent_from_prev_row = true;
                }
                if range.end > prev_row_start && range.end <= row_start {
                    outdent_to_row = outdent_to_row.min(range.start.row);
                }
            }

            let within_error = error_ranges
                .iter()
                .any(|e| e.start.row < row && e.end > row_start);

            let suggestion = if outdent_to_row == prev_row
                || (outdent_from_prev_row && indent_from_prev_row)
            {
                Some(IndentSuggestion {
                    basis_row: prev_row,
                    delta: Ordering::Equal,
                    within_error,
                })
            } else if indent_from_prev_row {
                Some(IndentSuggestion {
                    basis_row: prev_row,
                    delta: Ordering::Greater,
                    within_error,
                })
            } else if outdent_to_row < prev_row {
                Some(IndentSuggestion {
                    basis_row: outdent_to_row,
                    delta: Ordering::Equal,
                    within_error,
                })
            } else if outdent_from_prev_row {
                Some(IndentSuggestion {
                    basis_row: prev_row,
                    delta: Ordering::Less,
                    within_error,
                })
            } else if config.auto_indent_using_last_non_empty_line || !self.is_line_blank(prev_row)
            {
                Some(IndentSuggestion {
                    basis_row: prev_row,
                    delta: Ordering::Equal,
                    within_error,
                })
            } else {
                None
            };

            prev_row = row;
            prev_row_start = row_start;
            suggestion
        }))
    }

    fn prev_non_blank_row(&self, mut row: u32) -> Option<u32> {
        while row > 0 {
            row -= 1;
            if !self.is_line_blank(row) {
                return Some(row);
            }
        }
        None
    }

    fn get_highlights(
        &self,
        range: Range<usize>,
    ) -> (SyntaxMapCaptures, Vec<HighlightMap>, SyntaxMapMatches) {
        let captures = self.syntax.captures(range.clone(), &self.text, |grammar| {
            grammar.highlights_query.as_ref()
        });
        let highlight_maps = captures
            .grammars()
            .iter()
            .map(|grammar| grammar.highlight_map())
            .collect();
        let matches = self.syntax.matches(range, &self.text, |grammar| {
            grammar.brackets_config.as_ref().map(|config| &config.query)
        });
        (captures, highlight_maps, matches)
    }

    /// Iterates over chunks of text in the given range of the buffer. Text is chunked
    /// in an arbitrary way due to being stored in a [`Rope`](text::Rope). The text is also
    /// returned in chunks where each chunk has a single syntax highlighting style and
    /// diagnostic status.
    pub fn chunks<T: ToOffset>(&self, range: Range<T>, language_aware: bool) -> BufferChunks {
        let range = range.start.to_offset(self)..range.end.to_offset(self);

        let mut syntax = None;
        if language_aware {
            syntax = Some(self.get_highlights(range.clone()));
        }
        // We want to look at diagnostic spans only when iterating over language-annotated chunks.
        let diagnostics = language_aware;
        BufferChunks::new(self.text.as_rope(), range, syntax, diagnostics, Some(self))
    }

    /// Invokes the given callback for each line of text in the given range of the buffer.
    /// Uses callback to avoid allocating a string for each line.
    fn for_each_line(&self, range: Range<Point>, mut callback: impl FnMut(u32, &str)) {
        let mut line = String::new();
        let mut row = range.start.row;
        for chunk in self
            .as_rope()
            .chunks_in_range(range.to_offset(self))
            .chain(["\n"])
        {
            for (newline_ix, text) in chunk.split('\n').enumerate() {
                if newline_ix > 0 {
                    callback(row, &line);
                    row += 1;
                    line.clear();
                }
                line.push_str(text);
            }
        }
    }

    /// Iterates over every [`SyntaxLayer`] in the buffer.
    pub fn syntax_layers(&self) -> impl Iterator<Item = SyntaxLayer> + '_ {
        self.syntax
            .layers_for_range(0..self.len(), &self.text, true)
    }

    pub fn syntax_layer_at<D: ToOffset>(&self, position: D) -> Option<SyntaxLayer> {
        let offset = position.to_offset(self);
        self.syntax
            .layers_for_range(offset..offset, &self.text, false)
            .filter(|l| l.node().end_byte() > offset)
            .last()
    }

    /// Returns the main [`Language`].
    pub fn language(&self) -> Option<&Arc<Language>> {
        self.language.as_ref()
    }

    /// Returns the [`Language`] at the given location.
    pub fn language_at<D: ToOffset>(&self, position: D) -> Option<&Arc<Language>> {
        self.syntax_layer_at(position)
            .map(|info| info.language)
            .or(self.language.as_ref())
    }

    /// Returns the settings for the language at the given location.
    pub fn settings_at<'a, D: ToOffset>(
        &'a self,
        position: D,
        cx: &'a App,
    ) -> Cow<'a, LanguageSettings> {
        language_settings(
            self.language_at(position).map(|l| l.name()),
            self.file.as_ref(),
            cx,
        )
    }

    pub fn char_classifier_at<T: ToOffset>(&self, point: T) -> CharClassifier {
        CharClassifier::new(self.language_scope_at(point))
    }

    /// Returns the [`LanguageScope`] at the given location.
    pub fn language_scope_at<D: ToOffset>(&self, position: D) -> Option<LanguageScope> {
        let offset = position.to_offset(self);
        let mut scope = None;
        let mut smallest_range: Option<Range<usize>> = None;

        // Use the layer that has the smallest node intersecting the given point.
        for layer in self
            .syntax
            .layers_for_range(offset..offset, &self.text, false)
        {
            let mut cursor = layer.node().walk();

            let mut range = None;
            loop {
                let child_range = cursor.node().byte_range();
                if !child_range.to_inclusive().contains(&offset) {
                    break;
                }

                range = Some(child_range);
                if cursor.goto_first_child_for_byte(offset).is_none() {
                    break;
                }
            }

            if let Some(range) = range {
                if smallest_range
                    .as_ref()
                    .map_or(true, |smallest_range| range.len() < smallest_range.len())
                {
                    smallest_range = Some(range);
                    scope = Some(LanguageScope {
                        language: layer.language.clone(),
                        override_id: layer.override_id(offset, &self.text),
                    });
                }
            }
        }

        scope.or_else(|| {
            self.language.clone().map(|language| LanguageScope {
                language,
                override_id: None,
            })
        })
    }

    /// Returns a tuple of the range and character kind of the word
    /// surrounding the given position.
    pub fn surrounding_word<T: ToOffset>(&self, start: T) -> (Range<usize>, Option<CharKind>) {
        let mut start = start.to_offset(self);
        let mut end = start;
        let mut next_chars = self.chars_at(start).peekable();
        let mut prev_chars = self.reversed_chars_at(start).peekable();

        let classifier = self.char_classifier_at(start);
        let word_kind = cmp::max(
            prev_chars.peek().copied().map(|c| classifier.kind(c)),
            next_chars.peek().copied().map(|c| classifier.kind(c)),
        );

        for ch in prev_chars {
            if Some(classifier.kind(ch)) == word_kind && ch != '\n' {
                start -= ch.len_utf8();
            } else {
                break;
            }
        }

        for ch in next_chars {
            if Some(classifier.kind(ch)) == word_kind && ch != '\n' {
                end += ch.len_utf8();
            } else {
                break;
            }
        }

        (start..end, word_kind)
    }

    /// Returns the closest syntax node enclosing the given range.
    pub fn syntax_ancestor<'a, T: ToOffset>(
        &'a self,
        range: Range<T>,
    ) -> Option<tree_sitter::Node<'a>> {
        let range = range.start.to_offset(self)..range.end.to_offset(self);
        let mut result: Option<tree_sitter::Node<'a>> = None;
        'outer: for layer in self
            .syntax
            .layers_for_range(range.clone(), &self.text, true)
        {
            let mut cursor = layer.node().walk();

            // Descend to the first leaf that touches the start of the range,
            // and if the range is non-empty, extends beyond the start.
            while cursor.goto_first_child_for_byte(range.start).is_some() {
                if !range.is_empty() && cursor.node().end_byte() == range.start {
                    cursor.goto_next_sibling();
                }
            }

            // Ascend to the smallest ancestor that strictly contains the range.
            loop {
                let node_range = cursor.node().byte_range();
                if node_range.start <= range.start
                    && node_range.end >= range.end
                    && node_range.len() > range.len()
                {
                    break;
                }
                if !cursor.goto_parent() {
                    continue 'outer;
                }
            }

            let left_node = cursor.node();
            let mut layer_result = left_node;

            // For an empty range, try to find another node immediately to the right of the range.
            if left_node.end_byte() == range.start {
                let mut right_node = None;
                while !cursor.goto_next_sibling() {
                    if !cursor.goto_parent() {
                        break;
                    }
                }

                while cursor.node().start_byte() == range.start {
                    right_node = Some(cursor.node());
                    if !cursor.goto_first_child() {
                        break;
                    }
                }

                // If there is a candidate node on both sides of the (empty) range, then
                // decide between the two by favoring a named node over an anonymous token.
                // If both nodes are the same in that regard, favor the right one.
                if let Some(right_node) = right_node {
                    if right_node.is_named() || !left_node.is_named() {
                        layer_result = right_node;
                    }
                }
            }

            if let Some(previous_result) = &result {
                if previous_result.byte_range().len() < layer_result.byte_range().len() {
                    continue;
                }
            }
            result = Some(layer_result);
        }

        result
    }

    /// Returns the outline for the buffer.
    ///
    /// This method allows passing an optional [`SyntaxTheme`] to
    /// syntax-highlight the returned symbols.
    pub fn outline(&self, theme: Option<&SyntaxTheme>) -> Option<Outline<Anchor>> {
        self.outline_items_containing(0..self.len(), true, theme)
            .map(Outline::new)
    }

    /// Returns all the symbols that contain the given position.
    ///
    /// This method allows passing an optional [`SyntaxTheme`] to
    /// syntax-highlight the returned symbols.
    pub fn symbols_containing<T: ToOffset>(
        &self,
        position: T,
        theme: Option<&SyntaxTheme>,
    ) -> Option<Vec<OutlineItem<Anchor>>> {
        let position = position.to_offset(self);
        let mut items = self.outline_items_containing(
            position.saturating_sub(1)..self.len().min(position + 1),
            false,
            theme,
        )?;
        let mut prev_depth = None;
        items.retain(|item| {
            let result = prev_depth.map_or(true, |prev_depth| item.depth > prev_depth);
            prev_depth = Some(item.depth);
            result
        });
        Some(items)
    }

    pub fn outline_range_containing<T: ToOffset>(&self, range: Range<T>) -> Option<Range<Point>> {
        let range = range.to_offset(self);
        let mut matches = self.syntax.matches(range.clone(), &self.text, |grammar| {
            grammar.outline_config.as_ref().map(|c| &c.query)
        });
        let configs = matches
            .grammars()
            .iter()
            .map(|g| g.outline_config.as_ref().unwrap())
            .collect::<Vec<_>>();

        while let Some(mat) = matches.peek() {
            let config = &configs[mat.grammar_index];
            let containing_item_node = maybe!({
                let item_node = mat.captures.iter().find_map(|cap| {
                    if cap.index == config.item_capture_ix {
                        Some(cap.node)
                    } else {
                        None
                    }
                })?;

                let item_byte_range = item_node.byte_range();
                if item_byte_range.end < range.start || item_byte_range.start > range.end {
                    None
                } else {
                    Some(item_node)
                }
            });

            if let Some(item_node) = containing_item_node {
                return Some(
                    Point::from_ts_point(item_node.start_position())
                        ..Point::from_ts_point(item_node.end_position()),
                );
            }

            matches.advance();
        }
        None
    }

    pub fn outline_items_containing<T: ToOffset>(
        &self,
        range: Range<T>,
        include_extra_context: bool,
        theme: Option<&SyntaxTheme>,
    ) -> Option<Vec<OutlineItem<Anchor>>> {
        let range = range.to_offset(self);
        let mut matches = self.syntax.matches(range.clone(), &self.text, |grammar| {
            grammar.outline_config.as_ref().map(|c| &c.query)
        });
        let configs = matches
            .grammars()
            .iter()
            .map(|g| g.outline_config.as_ref().unwrap())
            .collect::<Vec<_>>();

        let mut items = Vec::new();
        let mut annotation_row_ranges: Vec<Range<u32>> = Vec::new();
        while let Some(mat) = matches.peek() {
            let config = &configs[mat.grammar_index];
            if let Some(item) =
                self.next_outline_item(config, &mat, &range, include_extra_context, theme)
            {
                items.push(item);
            } else if let Some(capture) = mat
                .captures
                .iter()
                .find(|capture| Some(capture.index) == config.annotation_capture_ix)
            {
                let capture_range = capture.node.start_position()..capture.node.end_position();
                let mut capture_row_range =
                    capture_range.start.row as u32..capture_range.end.row as u32;
                if capture_range.end.row > capture_range.start.row && capture_range.end.column == 0
                {
                    capture_row_range.end -= 1;
                }
                if let Some(last_row_range) = annotation_row_ranges.last_mut() {
                    if last_row_range.end >= capture_row_range.start.saturating_sub(1) {
                        last_row_range.end = capture_row_range.end;
                    } else {
                        annotation_row_ranges.push(capture_row_range);
                    }
                } else {
                    annotation_row_ranges.push(capture_row_range);
                }
            }
            matches.advance();
        }

        items.sort_by_key(|item| (item.range.start, Reverse(item.range.end)));

        // Assign depths based on containment relationships and convert to anchors.
        let mut item_ends_stack = Vec::<Point>::new();
        let mut anchor_items = Vec::new();
        let mut annotation_row_ranges = annotation_row_ranges.into_iter().peekable();
        for item in items {
            while let Some(last_end) = item_ends_stack.last().copied() {
                if last_end < item.range.end {
                    item_ends_stack.pop();
                } else {
                    break;
                }
            }

            let mut annotation_row_range = None;
            while let Some(next_annotation_row_range) = annotation_row_ranges.peek() {
                let row_preceding_item = item.range.start.row.saturating_sub(1);
                if next_annotation_row_range.end < row_preceding_item {
                    annotation_row_ranges.next();
                } else {
                    if next_annotation_row_range.end == row_preceding_item {
                        annotation_row_range = Some(next_annotation_row_range.clone());
                        annotation_row_ranges.next();
                    }
                    break;
                }
            }

            anchor_items.push(OutlineItem {
                depth: item_ends_stack.len(),
                range: self.anchor_after(item.range.start)..self.anchor_before(item.range.end),
                text: item.text,
                highlight_ranges: item.highlight_ranges,
                name_ranges: item.name_ranges,
                body_range: item.body_range.map(|body_range| {
                    self.anchor_after(body_range.start)..self.anchor_before(body_range.end)
                }),
                annotation_range: annotation_row_range.map(|annotation_range| {
                    self.anchor_after(Point::new(annotation_range.start, 0))
                        ..self.anchor_before(Point::new(
                            annotation_range.end,
                            self.line_len(annotation_range.end),
                        ))
                }),
            });
            item_ends_stack.push(item.range.end);
        }

        Some(anchor_items)
    }

    fn next_outline_item(
        &self,
        config: &OutlineConfig,
        mat: &SyntaxMapMatch,
        range: &Range<usize>,
        include_extra_context: bool,
        theme: Option<&SyntaxTheme>,
    ) -> Option<OutlineItem<Point>> {
        let item_node = mat.captures.iter().find_map(|cap| {
            if cap.index == config.item_capture_ix {
                Some(cap.node)
            } else {
                None
            }
        })?;

        let item_byte_range = item_node.byte_range();
        if item_byte_range.end < range.start || item_byte_range.start > range.end {
            return None;
        }
        let item_point_range = Point::from_ts_point(item_node.start_position())
            ..Point::from_ts_point(item_node.end_position());

        let mut open_point = None;
        let mut close_point = None;
        let mut buffer_ranges = Vec::new();
        for capture in mat.captures {
            let node_is_name;
            if capture.index == config.name_capture_ix {
                node_is_name = true;
            } else if Some(capture.index) == config.context_capture_ix
                || (Some(capture.index) == config.extra_context_capture_ix && include_extra_context)
            {
                node_is_name = false;
            } else {
                if Some(capture.index) == config.open_capture_ix {
                    open_point = Some(Point::from_ts_point(capture.node.end_position()));
                } else if Some(capture.index) == config.close_capture_ix {
                    close_point = Some(Point::from_ts_point(capture.node.start_position()));
                }

                continue;
            }

            let mut range = capture.node.start_byte()..capture.node.end_byte();
            let start = capture.node.start_position();
            if capture.node.end_position().row > start.row {
                range.end = range.start + self.line_len(start.row as u32) as usize - start.column;
            }

            if !range.is_empty() {
                buffer_ranges.push((range, node_is_name));
            }
        }
        if buffer_ranges.is_empty() {
            return None;
        }
        let mut text = String::new();
        let mut highlight_ranges = Vec::new();
        let mut name_ranges = Vec::new();
        let mut chunks = self.chunks(
            buffer_ranges.first().unwrap().0.start..buffer_ranges.last().unwrap().0.end,
            true,
        );
        let mut last_buffer_range_end = 0;
        for (buffer_range, is_name) in buffer_ranges {
            if !text.is_empty() && buffer_range.start > last_buffer_range_end {
                text.push(' ');
            }
            last_buffer_range_end = buffer_range.end;
            if is_name {
                let mut start = text.len();
                let end = start + buffer_range.len();

                // When multiple names are captured, then the matchable text
                // includes the whitespace in between the names.
                if !name_ranges.is_empty() {
                    start -= 1;
                }

                name_ranges.push(start..end);
            }

            let mut offset = buffer_range.start;
            chunks.seek(buffer_range.clone());
            for mut chunk in chunks.by_ref() {
                if chunk.text.len() > buffer_range.end - offset {
                    chunk.text = &chunk.text[0..(buffer_range.end - offset)];
                    offset = buffer_range.end;
                } else {
                    offset += chunk.text.len();
                }
                let style = chunk
                    .syntax_highlight_id
                    .zip(theme)
                    .and_then(|(highlight, theme)| highlight.style(theme));
                if let Some(style) = style {
                    let start = text.len();
                    let end = start + chunk.text.len();
                    highlight_ranges.push((start..end, style));
                }
                text.push_str(chunk.text);
                if offset >= buffer_range.end {
                    break;
                }
            }
        }

        Some(OutlineItem {
            depth: 0, // We'll calculate the depth later
            range: item_point_range,
            text,
            highlight_ranges,
            name_ranges,
            body_range: open_point.zip(close_point).map(|(start, end)| start..end),
            annotation_range: None,
        })
    }

    pub fn function_body_fold_ranges<T: ToOffset>(
        &self,
        within: Range<T>,
    ) -> impl Iterator<Item = Range<usize>> + '_ {
        self.text_object_ranges(within, TreeSitterOptions::default())
            .filter_map(|(range, obj)| (obj == TextObject::InsideFunction).then_some(range))
    }

    /// For each grammar in the language, runs the provided
    /// [`tree_sitter::Query`] against the given range.
    pub fn matches(
        &self,
        range: Range<usize>,
        query: fn(&Grammar) -> Option<&tree_sitter::Query>,
    ) -> SyntaxMapMatches {
        self.syntax.matches(range, self, query)
    }

    /// Returns bracket range pairs overlapping or adjacent to `range`
    pub fn bracket_ranges<T: ToOffset>(
        &self,
        range: Range<T>,
    ) -> impl Iterator<Item = (Range<usize>, Range<usize>)> + '_ {
        // Find bracket pairs that *inclusively* contain the given range.
        let range = range.start.to_offset(self).saturating_sub(1)
            ..self.len().min(range.end.to_offset(self) + 1);

        let mut matches = self.syntax.matches(range.clone(), &self.text, |grammar| {
            grammar.brackets_config.as_ref().map(|c| &c.query)
        });
        let configs = matches
            .grammars()
            .iter()
            .map(|grammar| grammar.brackets_config.as_ref().unwrap())
            .collect::<Vec<_>>();

        iter::from_fn(move || {
            while let Some(mat) = matches.peek() {
                let mut open = None;
                let mut close = None;
                let config = &configs[mat.grammar_index];
                for capture in mat.captures {
                    if capture.index == config.open_capture_ix {
                        open = Some(capture.node.byte_range());
                    } else if capture.index == config.close_capture_ix {
                        close = Some(capture.node.byte_range());
                    }
                }

                matches.advance();

                let Some((open, close)) = open.zip(close) else {
                    continue;
                };

                let bracket_range = open.start..=close.end;
                if !bracket_range.overlaps(&range) {
                    continue;
                }

                return Some((open, close));
            }
            None
        })
    }

    pub fn text_object_ranges<T: ToOffset>(
        &self,
        range: Range<T>,
        options: TreeSitterOptions,
    ) -> impl Iterator<Item = (Range<usize>, TextObject)> + '_ {
        let range = range.start.to_offset(self).saturating_sub(1)
            ..self.len().min(range.end.to_offset(self) + 1);

        let mut matches =
            self.syntax
                .matches_with_options(range.clone(), &self.text, options, |grammar| {
                    grammar.text_object_config.as_ref().map(|c| &c.query)
                });

        let configs = matches
            .grammars()
            .iter()
            .map(|grammar| grammar.text_object_config.as_ref())
            .collect::<Vec<_>>();

        let mut captures = Vec::<(Range<usize>, TextObject)>::new();

        iter::from_fn(move || loop {
            while let Some(capture) = captures.pop() {
                if capture.0.overlaps(&range) {
                    return Some(capture);
                }
            }

            let mat = matches.peek()?;

            let Some(config) = configs[mat.grammar_index].as_ref() else {
                matches.advance();
                continue;
            };

            for capture in mat.captures {
                let Some(ix) = config
                    .text_objects_by_capture_ix
                    .binary_search_by_key(&capture.index, |e| e.0)
                    .ok()
                else {
                    continue;
                };
                let text_object = config.text_objects_by_capture_ix[ix].1;
                let byte_range = capture.node.byte_range();

                let mut found = false;
                for (range, existing) in captures.iter_mut() {
                    if existing == &text_object {
                        range.start = range.start.min(byte_range.start);
                        range.end = range.end.max(byte_range.end);
                        found = true;
                        break;
                    }
                }

                if !found {
                    captures.push((byte_range, text_object));
                }
            }

            matches.advance();
        })
    }

    /// Returns enclosing bracket ranges containing the given range
    pub fn enclosing_bracket_ranges<T: ToOffset>(
        &self,
        range: Range<T>,
    ) -> impl Iterator<Item = (Range<usize>, Range<usize>)> + '_ {
        let range = range.start.to_offset(self)..range.end.to_offset(self);

        self.bracket_ranges(range.clone())
            .filter(move |(open, close)| open.start <= range.start && close.end >= range.end)
    }

    /// Returns the smallest enclosing bracket ranges containing the given range or None if no brackets contain range
    ///
    /// Can optionally pass a range_filter to filter the ranges of brackets to consider
    pub fn innermost_enclosing_bracket_ranges<T: ToOffset>(
        &self,
        range: Range<T>,
        range_filter: Option<&dyn Fn(Range<usize>, Range<usize>) -> bool>,
    ) -> Option<(Range<usize>, Range<usize>)> {
        let range = range.start.to_offset(self)..range.end.to_offset(self);

        // Get the ranges of the innermost pair of brackets.
        let mut result: Option<(Range<usize>, Range<usize>)> = None;

        for (open, close) in self.enclosing_bracket_ranges(range.clone()) {
            if let Some(range_filter) = range_filter {
                if !range_filter(open.clone(), close.clone()) {
                    continue;
                }
            }

            let len = close.end - open.start;

            if let Some((existing_open, existing_close)) = &result {
                let existing_len = existing_close.end - existing_open.start;
                if len > existing_len {
                    continue;
                }
            }

            result = Some((open, close));
        }

        result
    }

    /// Returns anchor ranges for any matches of the redaction query.
    /// The buffer can be associated with multiple languages, and the redaction query associated with each
    /// will be run on the relevant section of the buffer.
    pub fn redacted_ranges<T: ToOffset>(
        &self,
        range: Range<T>,
    ) -> impl Iterator<Item = Range<usize>> + '_ {
        let offset_range = range.start.to_offset(self)..range.end.to_offset(self);
        let mut syntax_matches = self.syntax.matches(offset_range, self, |grammar| {
            grammar
                .redactions_config
                .as_ref()
                .map(|config| &config.query)
        });

        let configs = syntax_matches
            .grammars()
            .iter()
            .map(|grammar| grammar.redactions_config.as_ref())
            .collect::<Vec<_>>();

        iter::from_fn(move || {
            let redacted_range = syntax_matches
                .peek()
                .and_then(|mat| {
                    configs[mat.grammar_index].and_then(|config| {
                        mat.captures
                            .iter()
                            .find(|capture| capture.index == config.redaction_capture_ix)
                    })
                })
                .map(|mat| mat.node.byte_range());
            syntax_matches.advance();
            redacted_range
        })
    }

    pub fn injections_intersecting_range<T: ToOffset>(
        &self,
        range: Range<T>,
    ) -> impl Iterator<Item = (Range<usize>, &Arc<Language>)> + '_ {
        let offset_range = range.start.to_offset(self)..range.end.to_offset(self);

        let mut syntax_matches = self.syntax.matches(offset_range, self, |grammar| {
            grammar
                .injection_config
                .as_ref()
                .map(|config| &config.query)
        });

        let configs = syntax_matches
            .grammars()
            .iter()
            .map(|grammar| grammar.injection_config.as_ref())
            .collect::<Vec<_>>();

        iter::from_fn(move || {
            let ranges = syntax_matches.peek().and_then(|mat| {
                let config = &configs[mat.grammar_index]?;
                let content_capture_range = mat.captures.iter().find_map(|capture| {
                    if capture.index == config.content_capture_ix {
                        Some(capture.node.byte_range())
                    } else {
                        None
                    }
                })?;
                let language = self.language_at(content_capture_range.start)?;
                Some((content_capture_range, language))
            });
            syntax_matches.advance();
            ranges
        })
    }

    pub fn runnable_ranges(
        &self,
        offset_range: Range<usize>,
    ) -> impl Iterator<Item = RunnableRange> + '_ {
        let mut syntax_matches = self.syntax.matches(offset_range, self, |grammar| {
            grammar.runnable_config.as_ref().map(|config| &config.query)
        });

        let test_configs = syntax_matches
            .grammars()
            .iter()
            .map(|grammar| grammar.runnable_config.as_ref())
            .collect::<Vec<_>>();

        iter::from_fn(move || loop {
            let mat = syntax_matches.peek()?;

            let test_range = test_configs[mat.grammar_index].and_then(|test_configs| {
                let mut run_range = None;
                let full_range = mat.captures.iter().fold(
                    Range {
                        start: usize::MAX,
                        end: 0,
                    },
                    |mut acc, next| {
                        let byte_range = next.node.byte_range();
                        if acc.start > byte_range.start {
                            acc.start = byte_range.start;
                        }
                        if acc.end < byte_range.end {
                            acc.end = byte_range.end;
                        }
                        acc
                    },
                );
                if full_range.start > full_range.end {
                    // We did not find a full spanning range of this match.
                    return None;
                }
                let extra_captures: SmallVec<[_; 1]> =
                    SmallVec::from_iter(mat.captures.iter().filter_map(|capture| {
                        test_configs
                            .extra_captures
                            .get(capture.index as usize)
                            .cloned()
                            .and_then(|tag_name| match tag_name {
                                RunnableCapture::Named(name) => {
                                    Some((capture.node.byte_range(), name))
                                }
                                RunnableCapture::Run => {
                                    let _ = run_range.insert(capture.node.byte_range());
                                    None
                                }
                            })
                    }));
                let run_range = run_range?;
                let tags = test_configs
                    .query
                    .property_settings(mat.pattern_index)
                    .iter()
                    .filter_map(|property| {
                        if *property.key == *"tag" {
                            property
                                .value
                                .as_ref()
                                .map(|value| RunnableTag(value.to_string().into()))
                        } else {
                            None
                        }
                    })
                    .collect();
                let extra_captures = extra_captures
                    .into_iter()
                    .map(|(range, name)| {
                        (
                            name.to_string(),
                            self.text_for_range(range.clone()).collect::<String>(),
                        )
                    })
                    .collect();
                // All tags should have the same range.
                Some(RunnableRange {
                    run_range,
                    full_range,
                    runnable: Runnable {
                        tags,
                        language: mat.language,
                        buffer: self.remote_id(),
                    },
                    extra_captures,
                    buffer_id: self.remote_id(),
                })
            });

            syntax_matches.advance();
            if test_range.is_some() {
                // It's fine for us to short-circuit on .peek()? returning None. We don't want to return None from this iter if we
                // had a capture that did not contain a run marker, hence we'll just loop around for the next capture.
                return test_range;
            }
        })
    }

    /// Returns selections for remote peers intersecting the given range.
    #[allow(clippy::type_complexity)]
    pub fn selections_in_range(
        &self,
        range: Range<Anchor>,
        include_local: bool,
    ) -> impl Iterator<
        Item = (
            ReplicaId,
            bool,
            CursorShape,
            impl Iterator<Item = &Selection<Anchor>> + '_,
        ),
    > + '_ {
        self.remote_selections
            .iter()
            .filter(move |(replica_id, set)| {
                (include_local || **replica_id != self.text.replica_id())
                    && !set.selections.is_empty()
            })
            .map(move |(replica_id, set)| {
                let start_ix = match set.selections.binary_search_by(|probe| {
                    probe.end.cmp(&range.start, self).then(Ordering::Greater)
                }) {
                    Ok(ix) | Err(ix) => ix,
                };
                let end_ix = match set.selections.binary_search_by(|probe| {
                    probe.start.cmp(&range.end, self).then(Ordering::Less)
                }) {
                    Ok(ix) | Err(ix) => ix,
                };

                (
                    *replica_id,
                    set.line_mode,
                    set.cursor_shape,
                    set.selections[start_ix..end_ix].iter(),
                )
            })
    }

    /// Returns if the buffer contains any diagnostics.
    pub fn has_diagnostics(&self) -> bool {
        !self.diagnostics.is_empty()
    }

    /// Returns all the diagnostics intersecting the given range.
    pub fn diagnostics_in_range<'a, T, O>(
        &'a self,
        search_range: Range<T>,
        reversed: bool,
    ) -> impl 'a + Iterator<Item = DiagnosticEntry<O>>
    where
        T: 'a + Clone + ToOffset,
        O: 'a + FromAnchor,
    {
        let mut iterators: Vec<_> = self
            .diagnostics
            .iter()
            .map(|(_, collection)| {
                collection
                    .range::<T, text::Anchor>(search_range.clone(), self, true, reversed)
                    .peekable()
            })
            .collect();

        std::iter::from_fn(move || {
            let (next_ix, _) = iterators
                .iter_mut()
                .enumerate()
                .flat_map(|(ix, iter)| Some((ix, iter.peek()?)))
                .min_by(|(_, a), (_, b)| {
                    let cmp = a
                        .range
                        .start
                        .cmp(&b.range.start, self)
                        // when range is equal, sort by diagnostic severity
                        .then(a.diagnostic.severity.cmp(&b.diagnostic.severity))
                        // and stabilize order with group_id
                        .then(a.diagnostic.group_id.cmp(&b.diagnostic.group_id));
                    if reversed {
                        cmp.reverse()
                    } else {
                        cmp
                    }
                })?;
            iterators[next_ix]
                .next()
                .map(|DiagnosticEntry { range, diagnostic }| DiagnosticEntry {
                    diagnostic,
                    range: FromAnchor::from_anchor(&range.start, self)
                        ..FromAnchor::from_anchor(&range.end, self),
                })
        })
    }

    /// Returns all the diagnostic groups associated with the given
    /// language server ID. If no language server ID is provided,
    /// all diagnostics groups are returned.
    pub fn diagnostic_groups(
        &self,
        language_server_id: Option<LanguageServerId>,
    ) -> Vec<(LanguageServerId, DiagnosticGroup<Anchor>)> {
        let mut groups = Vec::new();

        if let Some(language_server_id) = language_server_id {
            if let Ok(ix) = self
                .diagnostics
                .binary_search_by_key(&language_server_id, |e| e.0)
            {
                self.diagnostics[ix]
                    .1
                    .groups(language_server_id, &mut groups, self);
            }
        } else {
            for (language_server_id, diagnostics) in self.diagnostics.iter() {
                diagnostics.groups(*language_server_id, &mut groups, self);
            }
        }

        groups.sort_by(|(id_a, group_a), (id_b, group_b)| {
            let a_start = &group_a.entries[group_a.primary_ix].range.start;
            let b_start = &group_b.entries[group_b.primary_ix].range.start;
            a_start.cmp(b_start, self).then_with(|| id_a.cmp(id_b))
        });

        groups
    }

    /// Returns an iterator over the diagnostics for the given group.
    pub fn diagnostic_group<O>(
        &self,
        group_id: usize,
    ) -> impl Iterator<Item = DiagnosticEntry<O>> + '_
    where
        O: FromAnchor + 'static,
    {
        self.diagnostics
            .iter()
            .flat_map(move |(_, set)| set.group(group_id, self))
    }

    /// An integer version number that accounts for all updates besides
    /// the buffer's text itself (which is versioned via a version vector).
    pub fn non_text_state_update_count(&self) -> usize {
        self.non_text_state_update_count
    }

    /// Returns a snapshot of underlying file.
    pub fn file(&self) -> Option<&Arc<dyn File>> {
        self.file.as_ref()
    }

    /// Resolves the file path (relative to the worktree root) associated with the underlying file.
    pub fn resolve_file_path(&self, cx: &App, include_root: bool) -> Option<PathBuf> {
        if let Some(file) = self.file() {
            if file.path().file_name().is_none() || include_root {
                Some(file.full_path(cx))
            } else {
                Some(file.path().to_path_buf())
            }
        } else {
            None
        }
    }
}

fn indent_size_for_line(text: &text::BufferSnapshot, row: u32) -> IndentSize {
    indent_size_for_text(text.chars_at(Point::new(row, 0)))
}

fn indent_size_for_text(text: impl Iterator<Item = char>) -> IndentSize {
    let mut result = IndentSize::spaces(0);
    for c in text {
        let kind = match c {
            ' ' => IndentKind::Space,
            '\t' => IndentKind::Tab,
            _ => break,
        };
        if result.len == 0 {
            result.kind = kind;
        }
        result.len += 1;
    }
    result
}

impl Clone for BufferSnapshot {
    fn clone(&self) -> Self {
        Self {
            text: self.text.clone(),
            syntax: self.syntax.clone(),
            file: self.file.clone(),
            remote_selections: self.remote_selections.clone(),
            diagnostics: self.diagnostics.clone(),
            language: self.language.clone(),
            non_text_state_update_count: self.non_text_state_update_count,
        }
    }
}

impl Deref for BufferSnapshot {
    type Target = text::BufferSnapshot;

    fn deref(&self) -> &Self::Target {
        &self.text
    }
}

unsafe impl<'a> Send for BufferChunks<'a> {}

impl<'a> BufferChunks<'a> {
    pub(crate) fn new(
        text: &'a Rope,
        range: Range<usize>,
        syntax: Option<(
            SyntaxMapCaptures<'a>,
            Vec<HighlightMap>,
            SyntaxMapMatches<'a>,
        )>,
        diagnostics: bool,
        buffer_snapshot: Option<&'a BufferSnapshot>,
    ) -> Self {
        let mut highlights = None;
        if let Some((captures, highlight_maps, matches)) = syntax {
            let highlighter = highlight_maps.iter().next().cloned();
            // let mut highlighters: Vec<Box<dyn Highlighter>> = vec![Box::new(
            //     TreeSitterHighlights::new(captures, highlight_maps),
            // )];
            let mut highlighters: Vec<Box<dyn Highlighter>> = vec![];
            highlighters.extend(highlighter.and_then(|highlighter| {
                RainbowBracketsHighlighter::new(highlighter, matches)
                    .map(|brackets| Box::new(brackets) as Box<dyn Highlighter>)
            }));

            highlights = Some(BufferChunkHighlights::new(highlighters));
        }

        let diagnostic_endpoints = diagnostics.then(|| Vec::new().into_iter().peekable());
        let chunks = text.chunks_in_range(range.clone());

        let mut this = BufferChunks {
            range,
            buffer_snapshot,
            chunks,
            diagnostic_endpoints,
            error_depth: 0,
            warning_depth: 0,
            information_depth: 0,
            hint_depth: 0,
            unnecessary_depth: 0,
            highlights,
        };
        this.initialize_diagnostic_endpoints();
        this
    }

    /// Seeks to the given byte offset in the buffer.
    pub fn seek(&mut self, range: Range<usize>) {
        let old_range = std::mem::replace(&mut self.range, range.clone());
        self.chunks.set_range(self.range.clone());
        if let Some(highlights) = self.highlights.as_mut() {
            if old_range.start <= self.range.start && old_range.end >= self.range.end {
                // Reuse existing highlights stack, as the new range is a subrange of the old one.
                highlights.narrow(range);
            } else if let Some(snapshot) = self.buffer_snapshot {
                let (captures, highlight_maps, matches) =
                    snapshot.get_highlights(self.range.clone());
                let highlighter = highlight_maps.iter().next().cloned().unwrap();
                *highlights = BufferChunkHighlights::new(vec![
                    Box::new(TreeSitterHighlights::new(captures, highlight_maps)),
                    Box::new(RainbowBracketsHighlighter::new(highlighter, matches).unwrap()),
                ]);
            } else {
                // We cannot obtain new highlights for a language-aware buffer iterator, as we don't have a buffer snapshot.
                // Seeking such BufferChunks is not supported.
                debug_assert!(false, "Attempted to seek on a language-aware buffer iterator without associated buffer snapshot");
            }

            highlights.set_byte_range(self.range.clone());
            self.initialize_diagnostic_endpoints();
        }
    }

    fn initialize_diagnostic_endpoints(&mut self) {
        if let Some(diagnostics) = self.diagnostic_endpoints.as_mut() {
            if let Some(buffer) = self.buffer_snapshot {
                let mut diagnostic_endpoints = Vec::new();
                for entry in buffer.diagnostics_in_range::<_, usize>(self.range.clone(), false) {
                    diagnostic_endpoints.push(DiagnosticEndpoint {
                        offset: entry.range.start,
                        is_start: true,
                        severity: entry.diagnostic.severity,
                        is_unnecessary: entry.diagnostic.is_unnecessary,
                    });
                    diagnostic_endpoints.push(DiagnosticEndpoint {
                        offset: entry.range.end,
                        is_start: false,
                        severity: entry.diagnostic.severity,
                        is_unnecessary: entry.diagnostic.is_unnecessary,
                    });
                }
                diagnostic_endpoints
                    .sort_unstable_by_key(|endpoint| (endpoint.offset, !endpoint.is_start));
                *diagnostics = diagnostic_endpoints.into_iter().peekable();
                self.hint_depth = 0;
                self.error_depth = 0;
                self.warning_depth = 0;
                self.information_depth = 0;
            }
        }
    }

    /// The current byte offset in the buffer.
    pub fn offset(&self) -> usize {
        self.range.start
    }

    pub fn range(&self) -> Range<usize> {
        self.range.clone()
    }

    fn update_diagnostic_depths(&mut self, endpoint: DiagnosticEndpoint) {
        let depth = match endpoint.severity {
            DiagnosticSeverity::ERROR => &mut self.error_depth,
            DiagnosticSeverity::WARNING => &mut self.warning_depth,
            DiagnosticSeverity::INFORMATION => &mut self.information_depth,
            DiagnosticSeverity::HINT => &mut self.hint_depth,
            _ => return,
        };
        if endpoint.is_start {
            *depth += 1;
        } else {
            *depth -= 1;
        }

        if endpoint.is_unnecessary {
            if endpoint.is_start {
                self.unnecessary_depth += 1;
            } else {
                self.unnecessary_depth -= 1;
            }
        }
    }

    fn current_diagnostic_severity(&self) -> Option<DiagnosticSeverity> {
        if self.error_depth > 0 {
            Some(DiagnosticSeverity::ERROR)
        } else if self.warning_depth > 0 {
            Some(DiagnosticSeverity::WARNING)
        } else if self.information_depth > 0 {
            Some(DiagnosticSeverity::INFORMATION)
        } else if self.hint_depth > 0 {
            Some(DiagnosticSeverity::HINT)
        } else {
            None
        }
    }

    fn current_code_is_unnecessary(&self) -> bool {
        self.unnecessary_depth > 0
    }
}

impl<'a> Iterator for BufferChunks<'a> {
    type Item = Chunk<'a>;

    fn next(&mut self) -> Option<Self::Item> {
        let mut next_diagnostic_endpoint = usize::MAX;
        let mut next_capture_start = usize::MAX;
        if let Some(highlights) = self.highlights.as_mut() {
            next_capture_start = highlights.seek_next_capture_offset(self.range.start);
        }

        let mut diagnostic_endpoints = std::mem::take(&mut self.diagnostic_endpoints);
        if let Some(diagnostic_endpoints) = diagnostic_endpoints.as_mut() {
            while let Some(endpoint) = diagnostic_endpoints.peek().copied() {
                if endpoint.offset <= self.range.start {
                    self.update_diagnostic_depths(endpoint);
                    diagnostic_endpoints.next();
                } else {
                    next_diagnostic_endpoint = endpoint.offset;
                    break;
                }
            }
        }
        self.diagnostic_endpoints = diagnostic_endpoints;

        if let Some(chunk) = self.chunks.peek() {
            let chunk_start = self.range.start;

            let mut chunk_end = (self.chunks.offset() + chunk.len())
                .min(next_capture_start)
                .min(next_diagnostic_endpoint);
            let mut highlight_id = None;
            if let Some(highlights) = self.highlights.as_ref() {
                if let Some((parent_capture_end, parent_highlight_id)) =
                    highlights.current_capture()
                {
                    chunk_end = chunk_end.min(parent_capture_end);
                    highlight_id = Some(parent_highlight_id);
                }
            }

            let slice =
                &chunk[chunk_start - self.chunks.offset()..chunk_end - self.chunks.offset()];
            self.range.start = chunk_end;
            if self.range.start == self.chunks.offset() + chunk.len() {
                self.chunks.next().unwrap();
            }

            Some(Chunk {
                text: slice,
                syntax_highlight_id: highlight_id,
                diagnostic_severity: self.current_diagnostic_severity(),
                is_unnecessary: self.current_code_is_unnecessary(),
                ..Default::default()
            })
        } else {
            None
        }
    }
}

impl operation_queue::Operation for Operation {
    fn lamport_timestamp(&self) -> clock::Lamport {
        match self {
            Operation::Buffer(_) => {
                unreachable!("buffer operations should never be deferred at this layer")
            }
            Operation::UpdateDiagnostics {
                lamport_timestamp, ..
            }
            | Operation::UpdateSelections {
                lamport_timestamp, ..
            }
            | Operation::UpdateCompletionTriggers {
                lamport_timestamp, ..
            } => *lamport_timestamp,
        }
    }
}

impl Default for Diagnostic {
    fn default() -> Self {
        Self {
            source: Default::default(),
            code: None,
            severity: DiagnosticSeverity::ERROR,
            message: Default::default(),
            group_id: 0,
            is_primary: false,
            is_disk_based: false,
            is_unnecessary: false,
            data: None,
        }
    }
}

impl IndentSize {
    /// Returns an [`IndentSize`] representing the given spaces.
    pub fn spaces(len: u32) -> Self {
        Self {
            len,
            kind: IndentKind::Space,
        }
    }

    /// Returns an [`IndentSize`] representing a tab.
    pub fn tab() -> Self {
        Self {
            len: 1,
            kind: IndentKind::Tab,
        }
    }

    /// An iterator over the characters represented by this [`IndentSize`].
    pub fn chars(&self) -> impl Iterator<Item = char> {
        iter::repeat(self.char()).take(self.len as usize)
    }

    /// The character representation of this [`IndentSize`].
    pub fn char(&self) -> char {
        match self.kind {
            IndentKind::Space => ' ',
            IndentKind::Tab => '\t',
        }
    }

    /// Consumes the current [`IndentSize`] and returns a new one that has
    /// been shrunk or enlarged by the given size along the given direction.
    pub fn with_delta(mut self, direction: Ordering, size: IndentSize) -> Self {
        match direction {
            Ordering::Less => {
                if self.kind == size.kind && self.len >= size.len {
                    self.len -= size.len;
                }
            }
            Ordering::Equal => {}
            Ordering::Greater => {
                if self.len == 0 {
                    self = size;
                } else if self.kind == size.kind {
                    self.len += size.len;
                }
            }
        }
        self
    }

    pub fn len_with_expanded_tabs(&self, tab_size: NonZeroU32) -> usize {
        match self.kind {
            IndentKind::Space => self.len as usize,
            IndentKind::Tab => self.len as usize * tab_size.get() as usize,
        }
    }
}

#[cfg(any(test, feature = "test-support"))]
pub struct TestFile {
    pub path: Arc<Path>,
    pub root_name: String,
}

#[cfg(any(test, feature = "test-support"))]
impl File for TestFile {
    fn path(&self) -> &Arc<Path> {
        &self.path
    }

    fn full_path(&self, _: &gpui::App) -> PathBuf {
        PathBuf::from(&self.root_name).join(self.path.as_ref())
    }

    fn as_local(&self) -> Option<&dyn LocalFile> {
        None
    }

    fn disk_state(&self) -> DiskState {
        unimplemented!()
    }

    fn file_name<'a>(&'a self, _: &'a gpui::App) -> &'a std::ffi::OsStr {
        self.path().file_name().unwrap_or(self.root_name.as_ref())
    }

    fn worktree_id(&self, _: &App) -> WorktreeId {
        WorktreeId::from_usize(0)
    }

    fn as_any(&self) -> &dyn std::any::Any {
        unimplemented!()
    }

    fn to_proto(&self, _: &App) -> rpc::proto::File {
        unimplemented!()
    }

    fn is_private(&self) -> bool {
        false
    }
}

pub(crate) fn contiguous_ranges(
    values: impl Iterator<Item = u32>,
    max_len: usize,
) -> impl Iterator<Item = Range<u32>> {
    let mut values = values;
    let mut current_range: Option<Range<u32>> = None;
    std::iter::from_fn(move || loop {
        if let Some(value) = values.next() {
            if let Some(range) = &mut current_range {
                if value == range.end && range.len() < max_len {
                    range.end += 1;
                    continue;
                }
            }

            let prev_range = current_range.clone();
            current_range = Some(value..(value + 1));
            if prev_range.is_some() {
                return prev_range;
            }
        } else {
            return current_range.take();
        }
    })
}

#[derive(Default, Debug)]
pub struct CharClassifier {
    scope: Option<LanguageScope>,
    for_completion: bool,
    ignore_punctuation: bool,
}

impl CharClassifier {
    pub fn new(scope: Option<LanguageScope>) -> Self {
        Self {
            scope,
            for_completion: false,
            ignore_punctuation: false,
        }
    }

    pub fn for_completion(self, for_completion: bool) -> Self {
        Self {
            for_completion,
            ..self
        }
    }

    pub fn ignore_punctuation(self, ignore_punctuation: bool) -> Self {
        Self {
            ignore_punctuation,
            ..self
        }
    }

    pub fn is_whitespace(&self, c: char) -> bool {
        self.kind(c) == CharKind::Whitespace
    }

    pub fn is_word(&self, c: char) -> bool {
        self.kind(c) == CharKind::Word
    }

    pub fn is_punctuation(&self, c: char) -> bool {
        self.kind(c) == CharKind::Punctuation
    }

    pub fn kind_with(&self, c: char, ignore_punctuation: bool) -> CharKind {
        if c.is_whitespace() {
            return CharKind::Whitespace;
        } else if c.is_alphanumeric() || c == '_' {
            return CharKind::Word;
        }

        if let Some(scope) = &self.scope {
            if let Some(characters) = scope.word_characters() {
                if characters.contains(&c) {
                    if c == '-' && !self.for_completion && !ignore_punctuation {
                        return CharKind::Punctuation;
                    }
                    return CharKind::Word;
                }
            }
        }

        if ignore_punctuation {
            CharKind::Word
        } else {
            CharKind::Punctuation
        }
    }

    pub fn kind(&self, c: char) -> CharKind {
        self.kind_with(c, self.ignore_punctuation)
    }
}

/// Find all of the ranges of whitespace that occur at the ends of lines
/// in the given rope.
///
/// This could also be done with a regex search, but this implementation
/// avoids copying text.
pub fn trailing_whitespace_ranges(rope: &Rope) -> Vec<Range<usize>> {
    let mut ranges = Vec::new();

    let mut offset = 0;
    let mut prev_chunk_trailing_whitespace_range = 0..0;
    for chunk in rope.chunks() {
        let mut prev_line_trailing_whitespace_range = 0..0;
        for (i, line) in chunk.split('\n').enumerate() {
            let line_end_offset = offset + line.len();
            let trimmed_line_len = line.trim_end_matches([' ', '\t']).len();
            let mut trailing_whitespace_range = (offset + trimmed_line_len)..line_end_offset;

            if i == 0 && trimmed_line_len == 0 {
                trailing_whitespace_range.start = prev_chunk_trailing_whitespace_range.start;
            }
            if !prev_line_trailing_whitespace_range.is_empty() {
                ranges.push(prev_line_trailing_whitespace_range);
            }

            offset = line_end_offset + 1;
            prev_line_trailing_whitespace_range = trailing_whitespace_range;
        }

        offset -= 1;
        prev_chunk_trailing_whitespace_range = prev_line_trailing_whitespace_range;
    }

    if !prev_chunk_trailing_whitespace_range.is_empty() {
        ranges.push(prev_chunk_trailing_whitespace_range);
    }

    ranges
}<|MERGE_RESOLUTION|>--- conflicted
+++ resolved
@@ -65,12 +65,8 @@
     Subscription, TextDimension, TextSummary, ToOffset, ToOffsetUtf16, ToPoint, ToPointUtf16,
     Transaction, TransactionId, Unclipped,
 };
-<<<<<<< HEAD
-use theme::{ActiveTheme as _, SyntaxTheme};
+use theme::SyntaxTheme;
 use tree_sitter::QueryMatches;
-=======
-use theme::SyntaxTheme;
->>>>>>> 9bf5e552
 #[cfg(any(test, feature = "test-support"))]
 use util::RandomCharIter;
 use util::{debug_panic, maybe, RangeExt};
