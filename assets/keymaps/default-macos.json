--- conflicted
+++ resolved
@@ -241,13 +241,8 @@
     "context": "AssistantDiff",
     "use_key_equivalents": true,
     "bindings": {
-<<<<<<< HEAD
-      "cmd-y": "assistant2::Keep",
-      "cmd-alt-z": "assistant2::Reject"
-=======
-      "cmd-y": "agent::ToggleKeep",
+      "cmd-y": "agent::Keep",
       "cmd-alt-z": "agent::Reject"
->>>>>>> d26c477d
     }
   },
   {
